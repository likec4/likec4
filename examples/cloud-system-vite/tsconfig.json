{
  "compilerOptions": {
    "target": "ESNext",
    "useDefineForClassFields": true,
    "lib": ["DOM", "DOM.Iterable", "ESNext"],
    "allowJs": false,
    "skipLibCheck": true,
    "esModuleInterop": false,
    "allowSyntheticDefaultImports": true,
    "strict": true,
    "forceConsistentCasingInFileNames": true,
    "module": "ESNext",
    "moduleResolution": "bundler",
    "resolveJsonModule": true,
    "isolatedModules": true,
    "noEmit": true,
    "jsx": "react-jsxdev",
    "outDir": "dist",
    "baseUrl": "."
  },
  "include": ["src"],
  "references": [
    {
      "path": "../../packages/core"
    },
    {
<<<<<<< HEAD
      "path": "../../packages/layouts"
    },
    {
      "path": "../../packages/generators"
    },
    {
      "path": "../../packages/language-server"
=======
      "path": "../../packages/diagrams"
>>>>>>> a7c6d327
    }
  ]
}<|MERGE_RESOLUTION|>--- conflicted
+++ resolved
@@ -24,17 +24,7 @@
       "path": "../../packages/core"
     },
     {
-<<<<<<< HEAD
-      "path": "../../packages/layouts"
-    },
-    {
-      "path": "../../packages/generators"
-    },
-    {
-      "path": "../../packages/language-server"
-=======
       "path": "../../packages/diagrams"
->>>>>>> a7c6d327
     }
   ]
 }