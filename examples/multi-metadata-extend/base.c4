specification {
  element component
  element service
  element database
}

model {
  component api {
    icon bootstrap:file-earmark-play
    title "API Gateway"
    style {
      size xlarge
    }
    metadata {
      version '2.0.0'
      tags 'backend'
      port '8080'
    }
  }

  component frontend {
    metadata {
      version '1.5.0'
      framework 'React'
      deployment_target 'staging'
    }
  }

  service database {
    metadata {
      engine 'PostgreSQL'
      version '15.3'
      replicas 'primary'
    }
  }
}

views {
  view index {
<<<<<<< HEAD
    description "System overview"
=======
>>>>>>> 8c9788a3
    include *
  }
}<|MERGE_RESOLUTION|>--- conflicted
+++ resolved
@@ -37,10 +37,7 @@
 
 views {
   view index {
-<<<<<<< HEAD
     description "System overview"
-=======
->>>>>>> 8c9788a3
     include *
   }
 }