--- conflicted
+++ resolved
@@ -1,10 +1,5 @@
-<<<<<<< HEAD
 import { type GlobalProvider, ModeState } from '@ladle/react'
-import { type Measures, useMeasure } from '@react-hookz/web/esm'
-=======
-import { ModeState, type GlobalProvider } from '@ladle/react'
-import { useMeasure, type Measures } from '@react-hookz/web'
->>>>>>> 56a3d6df
+import { type Measures, useMeasure } from '@react-hookz/web'
 import { createContext, useContext } from 'react'
 
 // import '@mantine/core/styles.css';
