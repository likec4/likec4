--- conflicted
+++ resolved
@@ -26,17 +26,13 @@
       "path": "../../packages/likec4"
     },
     {
-<<<<<<< HEAD
-      "path": "../../packages/diagram/"
-    },
-    {
-      "path": "../../packages/diagrams/"
-=======
       "path": "../../packages/core"
     },
     {
+      "path": "../../packages/diagram"
+    },
+    {
       "path": "../../packages/diagrams"
->>>>>>> 940972b9
     }
   ]
 }