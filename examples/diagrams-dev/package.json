--- conflicted
+++ resolved
@@ -32,11 +32,7 @@
     "tilg": "^0.1.1",
     "tsx": "^4.7.1",
     "typescript": "^5.3.3",
-<<<<<<< HEAD
-    "vite": "^5.1.1",
-=======
     "vite": "^5.1.4",
->>>>>>> f2268815
     "vite-plugin-watch-and-run": "^1.5.0"
   },
   "volta": {
