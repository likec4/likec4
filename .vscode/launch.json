--- conflicted
+++ resolved
@@ -26,18 +26,10 @@
         "${workspaceFolder}/examples/diagrams-dev/likec4",
       ],
       "sourceMaps": true,
-<<<<<<< HEAD
-      "autoAttachChildProcesses": true,
-      "resolveSourceMapLocations": [
-        "${workspaceFolder}/packages/**",
-        "!**/node_modules/**",
-        "!${workspaceFolder}/packages/*/dist"
-=======
       "resolveSourceMapLocations": [
         "${workspaceFolder}/packages/**",
         "!${workspaceFolder}/packages/*/dist/",
         "!**/node_modules/**"
->>>>>>> a7c6d327
       ],
       "autoAttachChildProcesses": true,
       "preLaunchTask": {
