--- conflicted
+++ resolved
@@ -7,13 +7,8 @@
 
 catalog:
   "@dagrejs/dagre": 1.1.8
-<<<<<<< HEAD
-  "@types/node": ~20.19.22
+  "@types/node": ~22.13.17
   graphology: ^0.26.0
-=======
-  "@types/node": ~22.13.17
-  graphology: ^0.25.4
->>>>>>> 31a35a87
   graphology-dag: ^0.4.1
   graphology-types: ^0.24.8
   oxlint: 1.31.0
