packages:
  - apps/*
  - devops/
  - styled-system/*
  - packages/*
  - "!packages/create-likec4"

catalog:
  "@dagrejs/dagre": 1.1.5
  "@types/node": ~20.19.22
  graphology: ^0.25.4
  graphology-dag: ^0.4.1
  graphology-types: ^0.24.8
  oxlint: 1.24.0
  oxlint-tsgolint: ^0.2.1
  playwright: 1.56.1
  tsx: 4.20.6
  turbo: 2.5.8
  typescript: 5.9.3
  unbuild: 3.5.0
  vite-plugin-dts: 4.5.4
  vite-tsconfig-paths: ^5.1.4
  wireit: 0.14.12
  zx: 8.8.4

catalogMode: prefer

catalogs:
  astro:
    "@astrojs/check": ^0.9.5
    "@astrojs/react": 4.4.0
    "@astrojs/starlight": 0.36.1
    "@astrojs/starlight-tailwind": ^4.0.1
    "@expressive-code/plugin-collapsible-sections": ^0.41.3
    "@expressive-code/plugin-line-numbers": ^0.41.3
    astro: 5.14.8
    astro-og-canvas: ^0.7.2
    shiki: ^3.13.0
    starlight-heading-badges: ^0.6.1
    starlight-image-zoom: ^0.13.2
    starlight-links-validator: ^0.19.0
    starlight-package-managers: ^0.11.1
    starlight-toc-overview-customizer: ^0.1.0
  cloudflare:
    "@cloudflare/vite-plugin": 1.11.7
    wrangler: ~4.35.0
  css:
    "@pandacss/dev": ^1.4.3
    "@pandacss/preset-panda": ^1.4.3
    "@pandacss/types": ^1.4.3
    "@tailwindcss/vite": ^4.1.14
    postcss: 8.5.6
    tailwindcss: ^4.1.14
  esbuild:
    esbuild: 0.25.11
    esbuild-node-externals: 1.18.0
    esbuild-plugins-node-modules-polyfill: 1.7.1
  hono:
    "@hono/node-server": ^1.19.5
    "@hono/oauth-providers": ^0.8.5
    "@hono/valibot-validator": ^0.5.3
    "@hono/zod-validator": ^0.7.4
    hono: ^4.10.1
    hono-sessions: ^0.8.0
  langium:
    langium: 3.5.0
    langium-cli: 3.5.2
  mantine:
    "@mantine/colors-generator": 8.3.5
    "@mantine/core": 8.3.5
    "@mantine/hooks": 8.3.5
    "@mantine/modals": 8.3.5
    "@mantine/notifications": 8.3.5
    "@mantine/vanilla-extract": 8.3.5
  mcp:
    "@modelcontextprotocol/sdk": ^1.19.1
  react:
    "@floating-ui/dom": ^1.7.4
    "@nanostores/react": 1.0.0
    "@react-hookz/web": ^25.1.1
    "@tabler/icons-react": 3.35.0
    "@types/react": 19.1.16
    "@types/react-dom": 19.1.9
    clsx: ^2.1.1
    motion: ^12.23.24
    nanostores: 1.0.1
    react: 19.1.1
    react-dom: 19.1.1
    react-error-boundary: ^6.0.0
    react-shadow: ^20.6.0
  tanstack:
    "@tanstack/react-query": ^5.85.0
    "@tanstack/react-router": ^1.114.13
    "@tanstack/router-cli": ^1.114.13
    "@tanstack/router-vite-plugin": ^1.114.13
  utils:
    "@hpcc-js/wasm-graphviz": 1.12.0
    "@logtape/logtape": ^0.12.3
    "@lume/kiwi": ^0.4.4
    "@types/chroma-js": ^3.1.1
    "@types/natural-compare-lite": ^1.4.2
    "@types/picomatch": ^4.0.2
    "@valibot/to-json-schema": ^1.3.0
    bundle-require: ^5.1.0
    caniuse-lite: ^1.0.30001751
    chokidar: ^4.0.3
    chroma-js: ^3.1.2
    citty: ^0.1.6
    consola: ^3.4.2
    date-fns: ^4.1.0
    defu: ^6.1.4
    esm-env: ^1.2.2
    fast-equals: ^5.3.2
    fdir: 6.4.0
    immer: ^10.1.3
    indent-string: ^5.0.0
    json5: ^2.2.3
    khroma: 2.1.0
    nano-spawn: ^1.0.3
    nanoid: 5.1.6
    natural-compare-lite: ^1.4.0
    object-hash: ^3.0.0
    p-debounce: 4.0.0
    p-limit: 6.2.0
    p-queue: 8.1.1
    p-timeout: 6.1.4
    package-manager-detector: 1.3.0
    package-up: ^5.0.0
    picomatch: ^4.0.3
    remeda: ^2.32.0
    safe-stringify: ^1.2.0
    sharp: 0.34.3
    std-env: ^3.9.0
    strip-indent: ^4.1.1
    type-fest: ^4.41.0
    ufo: 1.6.1
    valibot: ^1.1.0
    zod: ^3.25.76
  vite:
    "@vitejs/plugin-react": ^5.0.4
<<<<<<< HEAD
    rollup: ^4.52.4
=======
    rollup: ^4.52.3
>>>>>>> 867c3cb3
    vite: ^7.1.11
    vite-plugin-dts: ^4.5.4
    vite-plugin-node-polyfills: ^0.24.0
    vite-tsconfig-paths: ^5.1.4
  vitest:
    "@vitest/ui": 3.2.4
    vitest: 3.2.4
  vscode:
    "@types/vscode": ^1.84.0
    vscode-jsonrpc: 8.2.1
    vscode-languageclient: 9.0.1
    vscode-languageserver: 9.0.1
    vscode-languageserver-protocol: 3.17.5
    vscode-languageserver-types: 3.17.5
    vscode-oniguruma: 2.0.1
    vscode-textmate: 9.2.0
    vscode-uri: 3.1.0
  xstate:
    "@xstate/react": ^6.0.0
    xstate: ^5.23.0
  xyflow:
<<<<<<< HEAD
    "@xyflow/react": 12.8.6
    "@xyflow/system": 0.0.70
  zod4:
    zod: ^4.1.12
=======
    "@xyflow/react": 12.9.0
    "@xyflow/system": 0.0.71
>>>>>>> 867c3cb3

onlyBuiltDependencies:
  - dprint
  - esbuild
  - sharp
  - workerd
  - oxlint
  - wrangler<|MERGE_RESOLUTION|>--- conflicted
+++ resolved
@@ -138,11 +138,7 @@
     zod: ^3.25.76
   vite:
     "@vitejs/plugin-react": ^5.0.4
-<<<<<<< HEAD
     rollup: ^4.52.4
-=======
-    rollup: ^4.52.3
->>>>>>> 867c3cb3
     vite: ^7.1.11
     vite-plugin-dts: ^4.5.4
     vite-plugin-node-polyfills: ^0.24.0
@@ -164,15 +160,10 @@
     "@xstate/react": ^6.0.0
     xstate: ^5.23.0
   xyflow:
-<<<<<<< HEAD
-    "@xyflow/react": 12.8.6
-    "@xyflow/system": 0.0.70
+    "@xyflow/react": 12.9.0
+    "@xyflow/system": 0.0.71
   zod4:
     zod: ^4.1.12
-=======
-    "@xyflow/react": 12.9.0
-    "@xyflow/system": 0.0.71
->>>>>>> 867c3cb3
 
 onlyBuiltDependencies:
   - dprint
