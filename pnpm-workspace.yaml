packages:
  - apps/*
  - devops/
  - styled-system/*
  - packages/*
  - '!packages/create-likec4'

catalog:
<<<<<<< HEAD
  '@dagrejs/dagre': 1.1.5
  '@types/node': ~20.19.11
=======
  "@dagrejs/dagre": 1.1.5
  "@types/node": ~20.19.19
>>>>>>> f59edcd5
  graphology: ^0.25.4
  graphology-dag: ^0.4.1
  graphology-types: ^0.24.8
  oxlint: 1.23.0
  oxlint-tsgolint: ^0.2.0
  playwright: 1.54.2
  tsx: 4.20.6
  turbo: 2.5.8
  typescript: 5.9.3
  unbuild: 3.5.0
  vite-plugin-dts: 4.5.4
  vite-tsconfig-paths: ^5.1.4
  wireit: 0.14.12
  zx: 8.8.4

catalogMode: prefer

catalogs:
  astro:
<<<<<<< HEAD
    '@astrojs/check': ^0.9.4
    '@astrojs/react': 4.4.0
    '@astrojs/starlight': 0.36.0
    '@astrojs/starlight-tailwind': ^4.0.1
    '@expressive-code/plugin-collapsible-sections': ^0.41.3
    '@expressive-code/plugin-line-numbers': ^0.41.3
    astro: 5.14.1
=======
    "@astrojs/check": ^0.9.4
    "@astrojs/react": 4.4.0
    "@astrojs/starlight": 0.36.0
    "@expressive-code/plugin-collapsible-sections": ^0.41.3
    "@expressive-code/plugin-line-numbers": ^0.41.3
    astro: 5.14.3
>>>>>>> f59edcd5
    astro-og-canvas: ^0.7.0
    shiki: ^3.13.0
    starlight-heading-badges: ^0.6.0
    starlight-image-zoom: ^0.13.1
    starlight-links-validator: ^0.18.0
    starlight-package-managers: ^0.11.0
    starlight-toc-overview-customizer: ^0.1.0
  cloudflare:
    '@cloudflare/vite-plugin': 1.11.7
    wrangler: ~4.35.0
  css:
    '@pandacss/dev': ^1.4.1
    '@pandacss/preset-panda': ^1.4.1
    '@pandacss/types': ^1.4.1
    '@tailwindcss/vite': ^4.1.14
    postcss: 8.5.6
    tailwindcss: ^4.1.14
  esbuild:
    esbuild: 0.25.10
    esbuild-node-externals: 1.18.0
    esbuild-plugins-node-modules-polyfill: 1.7.1
  hono:
    '@hono/node-server': ^1.19.5
    '@hono/oauth-providers': ^0.8.5
    '@hono/valibot-validator': ^0.5.3
    '@hono/zod-validator': ^0.7.3
    hono: ^4.9.10
    hono-sessions: ^0.8.0
  langium:
    langium: 3.5.0
    langium-cli: 3.5.2
  mantine:
<<<<<<< HEAD
    '@mantine/colors-generator': 8.3.1
    '@mantine/core': 8.3.1
    '@mantine/hooks': 8.3.1
    '@mantine/modals': 8.3.1
    '@mantine/notifications': 8.3.1
    '@mantine/vanilla-extract': 8.3.1
=======
    "@mantine/colors-generator": 8.3.5
    "@mantine/core": 8.3.5
    "@mantine/hooks": 8.3.5
    "@mantine/modals": 8.3.5
    "@mantine/notifications": 8.3.5
    "@mantine/vanilla-extract": 8.3.5
>>>>>>> f59edcd5
  mcp:
    '@modelcontextprotocol/sdk': ^1.17.5
  react:
    '@floating-ui/dom': ^1.7.4
    '@nanostores/react': 1.0.0
    '@react-hookz/web': ^25.1.1
    '@tabler/icons-react': 3.35.0
    '@types/react': 19.1.16
    '@types/react-dom': 19.1.9
    clsx: ^2.1.1
    motion: ^12.23.22
    nanostores: 1.0.1
    react: 19.1.1
    react-dom: 19.1.1
    react-error-boundary: ^6.0.0
    react-shadow: ^20.6.0
  tanstack:
    '@tanstack/react-query': ^5.85.0
    '@tanstack/react-router': ^1.114.13
    '@tanstack/router-cli': ^1.114.13
    '@tanstack/router-vite-plugin': ^1.114.13
  utils:
    '@hpcc-js/wasm-graphviz': 1.12.0
    '@logtape/logtape': ^0.12.3
    '@lume/kiwi': ^0.4.4
    '@types/chroma-js': ^3.1.1
    '@types/natural-compare-lite': ^1.4.2
    '@types/picomatch': ^4.0.2
    '@valibot/to-json-schema': ^1.3.0
    bundle-require: ^5.1.0
    caniuse-lite: ^1.0.30001748
    chokidar: ^4.0.3
    chroma-js: ^3.1.2
    citty: ^0.1.6
    consola: ^3.4.2
    date-fns: ^4.1.0
    defu: ^6.1.4
    esm-env: ^1.2.2
    fast-equals: ^5.3.2
    fdir: 6.4.0
    indent-string: ^5.0.0
    json5: ^2.2.3
    khroma: 2.1.0
    nano-spawn: ^1.0.3
    nanoid: 5.1.6
    natural-compare-lite: ^1.4.0
    object-hash: ^3.0.0
    p-debounce: 4.0.0
    p-limit: 6.2.0
    p-queue: 8.1.1
    p-timeout: 6.1.4
    package-manager-detector: 1.3.0
    package-up: ^5.0.0
    picomatch: ^4.0.3
    remeda: ^2.32.0
    safe-stringify: ^1.2.0
    sharp: 0.34.3
    std-env: ^3.9.0
    strip-indent: ^4.1.0
    type-fest: ^4.41.0
    ufo: 1.6.1
    valibot: ^1.1.0
    zod: ^3.25.76
  vite:
    '@vitejs/plugin-react': ^5.0.4
    rollup: ^4.52.3
    vite: ^7.1.9
    vite-plugin-dts: ^4.5.4
    vite-plugin-node-polyfills: ^0.24.0
    vite-tsconfig-paths: ^5.1.4
  vitest:
    '@vitest/ui': 3.2.4
    vitest: 3.2.4
  vscode:
    '@types/vscode': ^1.84.0
    vscode-jsonrpc: 8.2.1
    vscode-languageclient: 9.0.1
    vscode-languageserver: 9.0.1
    vscode-languageserver-protocol: 3.17.5
    vscode-languageserver-types: 3.17.5
    vscode-oniguruma: 2.0.1
    vscode-textmate: 9.2.0
    vscode-uri: 3.1.0
  xstate:
    '@xstate/react': ^5.0.5
    xstate: ^5.20.2
  xyflow:
    '@xyflow/react': 12.8.6
    '@xyflow/system': 0.0.70

onlyBuiltDependencies:
  - dprint
  - esbuild
  - sharp
  - workerd
  - oxlint
  - wrangler<|MERGE_RESOLUTION|>--- conflicted
+++ resolved
@@ -3,16 +3,11 @@
   - devops/
   - styled-system/*
   - packages/*
-  - '!packages/create-likec4'
+  - "!packages/create-likec4"
 
 catalog:
-<<<<<<< HEAD
-  '@dagrejs/dagre': 1.1.5
-  '@types/node': ~20.19.11
-=======
   "@dagrejs/dagre": 1.1.5
   "@types/node": ~20.19.19
->>>>>>> f59edcd5
   graphology: ^0.25.4
   graphology-dag: ^0.4.1
   graphology-types: ^0.24.8
@@ -32,37 +27,28 @@
 
 catalogs:
   astro:
-<<<<<<< HEAD
-    '@astrojs/check': ^0.9.4
-    '@astrojs/react': 4.4.0
-    '@astrojs/starlight': 0.36.0
-    '@astrojs/starlight-tailwind': ^4.0.1
-    '@expressive-code/plugin-collapsible-sections': ^0.41.3
-    '@expressive-code/plugin-line-numbers': ^0.41.3
-    astro: 5.14.1
-=======
-    "@astrojs/check": ^0.9.4
+    "@astrojs/check": ^0.9.5
     "@astrojs/react": 4.4.0
-    "@astrojs/starlight": 0.36.0
+    "@astrojs/starlight": 0.36.1
+    "@astrojs/starlight-tailwind": ^4.0.1
     "@expressive-code/plugin-collapsible-sections": ^0.41.3
     "@expressive-code/plugin-line-numbers": ^0.41.3
-    astro: 5.14.3
->>>>>>> f59edcd5
-    astro-og-canvas: ^0.7.0
+    astro: 5.14.8
+    astro-og-canvas: ^0.7.2
     shiki: ^3.13.0
-    starlight-heading-badges: ^0.6.0
-    starlight-image-zoom: ^0.13.1
-    starlight-links-validator: ^0.18.0
-    starlight-package-managers: ^0.11.0
+    starlight-heading-badges: ^0.6.1
+    starlight-image-zoom: ^0.13.2
+    starlight-links-validator: ^0.19.0
+    starlight-package-managers: ^0.11.1
     starlight-toc-overview-customizer: ^0.1.0
   cloudflare:
-    '@cloudflare/vite-plugin': 1.11.7
+    "@cloudflare/vite-plugin": 1.11.7
     wrangler: ~4.35.0
   css:
-    '@pandacss/dev': ^1.4.1
-    '@pandacss/preset-panda': ^1.4.1
-    '@pandacss/types': ^1.4.1
-    '@tailwindcss/vite': ^4.1.14
+    "@pandacss/dev": ^1.4.1
+    "@pandacss/preset-panda": ^1.4.1
+    "@pandacss/types": ^1.4.1
+    "@tailwindcss/vite": ^4.1.14
     postcss: 8.5.6
     tailwindcss: ^4.1.14
   esbuild:
@@ -70,40 +56,31 @@
     esbuild-node-externals: 1.18.0
     esbuild-plugins-node-modules-polyfill: 1.7.1
   hono:
-    '@hono/node-server': ^1.19.5
-    '@hono/oauth-providers': ^0.8.5
-    '@hono/valibot-validator': ^0.5.3
-    '@hono/zod-validator': ^0.7.3
+    "@hono/node-server": ^1.19.5
+    "@hono/oauth-providers": ^0.8.5
+    "@hono/valibot-validator": ^0.5.3
+    "@hono/zod-validator": ^0.7.3
     hono: ^4.9.10
     hono-sessions: ^0.8.0
   langium:
     langium: 3.5.0
     langium-cli: 3.5.2
   mantine:
-<<<<<<< HEAD
-    '@mantine/colors-generator': 8.3.1
-    '@mantine/core': 8.3.1
-    '@mantine/hooks': 8.3.1
-    '@mantine/modals': 8.3.1
-    '@mantine/notifications': 8.3.1
-    '@mantine/vanilla-extract': 8.3.1
-=======
     "@mantine/colors-generator": 8.3.5
     "@mantine/core": 8.3.5
     "@mantine/hooks": 8.3.5
     "@mantine/modals": 8.3.5
     "@mantine/notifications": 8.3.5
     "@mantine/vanilla-extract": 8.3.5
->>>>>>> f59edcd5
   mcp:
-    '@modelcontextprotocol/sdk': ^1.17.5
+    "@modelcontextprotocol/sdk": ^1.17.5
   react:
-    '@floating-ui/dom': ^1.7.4
-    '@nanostores/react': 1.0.0
-    '@react-hookz/web': ^25.1.1
-    '@tabler/icons-react': 3.35.0
-    '@types/react': 19.1.16
-    '@types/react-dom': 19.1.9
+    "@floating-ui/dom": ^1.7.4
+    "@nanostores/react": 1.0.0
+    "@react-hookz/web": ^25.1.1
+    "@tabler/icons-react": 3.35.0
+    "@types/react": 19.1.16
+    "@types/react-dom": 19.1.9
     clsx: ^2.1.1
     motion: ^12.23.22
     nanostores: 1.0.1
@@ -112,18 +89,18 @@
     react-error-boundary: ^6.0.0
     react-shadow: ^20.6.0
   tanstack:
-    '@tanstack/react-query': ^5.85.0
-    '@tanstack/react-router': ^1.114.13
-    '@tanstack/router-cli': ^1.114.13
-    '@tanstack/router-vite-plugin': ^1.114.13
+    "@tanstack/react-query": ^5.85.0
+    "@tanstack/react-router": ^1.114.13
+    "@tanstack/router-cli": ^1.114.13
+    "@tanstack/router-vite-plugin": ^1.114.13
   utils:
-    '@hpcc-js/wasm-graphviz': 1.12.0
-    '@logtape/logtape': ^0.12.3
-    '@lume/kiwi': ^0.4.4
-    '@types/chroma-js': ^3.1.1
-    '@types/natural-compare-lite': ^1.4.2
-    '@types/picomatch': ^4.0.2
-    '@valibot/to-json-schema': ^1.3.0
+    "@hpcc-js/wasm-graphviz": 1.12.0
+    "@logtape/logtape": ^0.12.3
+    "@lume/kiwi": ^0.4.4
+    "@types/chroma-js": ^3.1.1
+    "@types/natural-compare-lite": ^1.4.2
+    "@types/picomatch": ^4.0.2
+    "@valibot/to-json-schema": ^1.3.0
     bundle-require: ^5.1.0
     caniuse-lite: ^1.0.30001748
     chokidar: ^4.0.3
@@ -159,17 +136,17 @@
     valibot: ^1.1.0
     zod: ^3.25.76
   vite:
-    '@vitejs/plugin-react': ^5.0.4
+    "@vitejs/plugin-react": ^5.0.4
     rollup: ^4.52.3
     vite: ^7.1.9
     vite-plugin-dts: ^4.5.4
     vite-plugin-node-polyfills: ^0.24.0
     vite-tsconfig-paths: ^5.1.4
   vitest:
-    '@vitest/ui': 3.2.4
+    "@vitest/ui": 3.2.4
     vitest: 3.2.4
   vscode:
-    '@types/vscode': ^1.84.0
+    "@types/vscode": ^1.84.0
     vscode-jsonrpc: 8.2.1
     vscode-languageclient: 9.0.1
     vscode-languageserver: 9.0.1
@@ -179,11 +156,11 @@
     vscode-textmate: 9.2.0
     vscode-uri: 3.1.0
   xstate:
-    '@xstate/react': ^5.0.5
+    "@xstate/react": ^5.0.5
     xstate: ^5.20.2
   xyflow:
-    '@xyflow/react': 12.8.6
-    '@xyflow/system': 0.0.70
+    "@xyflow/react": 12.8.6
+    "@xyflow/system": 0.0.70
 
 onlyBuiltDependencies:
   - dprint
