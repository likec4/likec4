--- conflicted
+++ resolved
@@ -45,16 +45,10 @@
     "@cloudflare/vite-plugin": 1.11.7
     wrangler: ~4.35.0
   css:
-<<<<<<< HEAD
-    "@pandacss/dev": ^1.4.1
-    "@pandacss/preset-panda": ^1.4.1
-    "@pandacss/types": ^1.4.1
-    "@tailwindcss/vite": ^4.1.14
-=======
     "@pandacss/dev": ^1.4.3
     "@pandacss/preset-panda": ^1.4.3
     "@pandacss/types": ^1.4.3
->>>>>>> 16a55cb3
+    "@tailwindcss/vite": ^4.1.14
     postcss: 8.5.6
     tailwindcss: ^4.1.14
   esbuild:
