{
  "compilerOptions": {
<<<<<<< HEAD
    "target": "es5",
    "lib": ["dom", "dom.iterable", "esnext","WebWorker"],
=======
    "target": "ES2020",
    "lib": [
      "dom",
      "dom.iterable",
      "esnext"
    ],
    "downlevelIteration": true,
>>>>>>> 3cebbe04
    "allowJs": true,
    "skipLibCheck": true,
    "strict": true,
    "forceConsistentCasingInFileNames": true,
    "noEmit": true,
    "esModuleInterop": true,
    "module": "esnext",
    "moduleResolution": "node",
    "resolveJsonModule": true,
    "isolatedModules": true,
    "jsx": "preserve",
    "paths": {
      "$/*": [
        "./*"
      ]
    },
    "incremental": true
  },
  "include": [
    "next-env.d.ts",
    "**/*.ts",
    "**/*.tsx"
  ],
  "exclude": [
    "node_modules"
  ],
  "references": [
    { "path": "../packages/core" }
  ]
}<|MERGE_RESOLUTION|>--- conflicted
+++ resolved
@@ -1,17 +1,12 @@
 {
   "compilerOptions": {
-<<<<<<< HEAD
-    "target": "es5",
-    "lib": ["dom", "dom.iterable", "esnext","WebWorker"],
-=======
     "target": "ES2020",
     "lib": [
       "dom",
       "dom.iterable",
-      "esnext"
+      "esnext","WebWorker"
     ],
     "downlevelIteration": true,
->>>>>>> 3cebbe04
     "allowJs": true,
     "skipLibCheck": true,
     "strict": true,
