{
  "name": "@likec4/workspaces",
  "version": "0.60.0",
  "private": true,
  "license": "MIT",
  "packageManager": "yarn@4.1.1",
  "workspaces": [
    "docs",
    "packages/*",
    "examples/*"
  ],
  "engines": {
    "node": "^18.0.0 || >=20.0.0"
  },
  "scripts": {
    "prepare": "husky install",
    "build": "turbo run build --filter='./packages/*'",
    "ci:build": "turbo run build --filter='./packages/*' --log-prefix=none --log-order=grouped",
    "typecheck": "turbo run typecheck",
    "ts": "tsc -b",
    "ts:watch": "tsc -b -w",
    "release": "shipjs prepare",
    "clean": "turbo run clean && rimraf -v -g '**/.tsbuildinfo' '**/.turbo' 'node_modules/.cache/turbo'",
    "clean:tsbuildinfo": "rimraf -v -g '**/.tsbuildinfo'",
    "clean:after:publish": "rimraf -v -g '**/package*.tgz'",
    "git:pre-commit": "lint-staged",
    "test": "vitest run",
    "ci:test": "vitest --reporter=basic --reporter=github-actions",
    "test:watch": "vitest",
    "test:integration": "node integration/like4-cli-tests/run-suit.mjs",
    "lint": "",
    "vitest:ui": "vitest --ui",
    "vs:tasks:build": "turbo run typecheck --log-prefix=none --log-order=grouped --filter='!docs-website'"
  },
  "devDependencies": {
<<<<<<< HEAD
    "@babel/preset-typescript": "^7.23.3",
    "@types/node": "^20.11.19",
=======
    "@types/node": "^20.11.25",
>>>>>>> 78020ddb
    "@vitest/ui": "^1.3.1",
    "dprint": "^0.45.0",
    "execa": "^8.0.1",
    "global": "^4.4.0",
    "husky": "^8.0.3",
    "lint-staged": "^15.2.0",
    "rimraf": "^5.0.5",
    "shipjs": "^0.26.3",
    "tsx": "^4.7.1",
    "turbo": "^1.12.5",
    "typescript": "^5.4.2",
    "vite": "^5.1.4",
    "vitest": "^1.3.1"
  },
  "resolutions": {
    "vscode-jsonrpc": "8.2.0",
    "vscode-languageclient": "9.0.1",
    "vscode-languageserver": "9.0.1",
    "vscode-languageserver-protocol": "3.17.5",
    "vscode-uri": "3.0.8"
  },
  "lint-staged": {
    "**/*.{ts,tsx,mjs,js,jsx}": [
      "dprint fmt"
    ]
  }
}<|MERGE_RESOLUTION|>--- conflicted
+++ resolved
@@ -33,12 +33,8 @@
     "vs:tasks:build": "turbo run typecheck --log-prefix=none --log-order=grouped --filter='!docs-website'"
   },
   "devDependencies": {
-<<<<<<< HEAD
     "@babel/preset-typescript": "^7.23.3",
-    "@types/node": "^20.11.19",
-=======
     "@types/node": "^20.11.25",
->>>>>>> 78020ddb
     "@vitest/ui": "^1.3.1",
     "dprint": "^0.45.0",
     "execa": "^8.0.1",
