{
  "name": "root",
  "version": "1.2.2",
  "private": true,
  "license": "MIT",
  "packageManager": "yarn@4.3.0",
  "type": "module",
  "workspaces": [
    "apps/*",
    "packages/*"
  ],
  "engines": {
    "node": "^18.0.0 || >=20.0.0"
  },
  "scripts": {
    "fmt": "dprint fmt",
    "prepare": "husky install",
    "build": "turbo run build  --filter='!@likec4/docs-astro'",
    "build:full": "turbo run build",
    "typecheck": "turbo run typecheck --filter='!@likec4/docs-astro'",
    "typecheck:full": "turbo run typecheck",
    "ci:typecheck": "turbo run typecheck  --filter='!@likec4/docs-astro'",
    "ci:build": "turbo run build  --filter='!@likec4/docs-astro'",
    "ci:test": "vitest run --reporter=basic --reporter=github-actions --no-isolate",
    "vscode:typecheck": "turbo run typecheck --filter='!@likec4/docs-astro' --log-prefix=none",
    "release": "shipjs prepare",
    "clean": "turbo run clean",
    "clean:root": "run-p --print-label 'clean:root:*'",
    "clean:root:turbo": "rimraf -v -g '**/.turbo' 'node_modules/.cache/turbo'",
    "clean:root:tsbuildinfo": "rimraf -v -g '**/.tsbuildinfo'",
    "clean:root:vitetmp": "rimraf -v -g '**/vi*.config.ts.timestamp-*'",
    "clean:root:afterpublish": "rimraf -v -g '**/package*.tgz'",
    "git:pre-commit": "lint-staged",
    "test": "turbo run test",
    "test:watch": "turbo run test:watch",
    "vitest": "vitest run --no-isolate",
    "vitest:ui": "vitest --ui --no-isolate"
  },
  "devDependencies": {
    "@babel/preset-typescript": "^7.24.7",
    "@types/node": "^20.14.2",
    "@vitest/ui": "~1.5.3",
    "dprint": "0.46.2",
    "esbuild": "^0.21.5",
    "execa": "^9.1.0",
    "global": "^4.4.0",
    "husky": "^8.0.3",
<<<<<<< HEAD
    "lint-staged": "15.2.7",
=======
    "lint-staged": "15.2.5",
    "npm-run-all2": "^6.1.2",
>>>>>>> c7ae2694
    "rimraf": "^5.0.5",
    "shipjs": "^0.26.3",
    "tsx": "~4.9.3",
    "turbo": "^2.0.3",
    "typescript": "^5.4.5",
    "vite": "5.3.1",
    "vitest": "~1.5.3",
    "wireit": "^0.14.4"
  },
  "resolutions": {
    "vscode-jsonrpc": "8.2.0",
    "vscode-languageclient": "9.0.1",
    "vscode-languageserver": "9.0.1",
    "vscode-languageserver-protocol": "3.17.5",
    "vscode-uri": "3.0.8"
  },
  "lint-staged": {
    "**/*.{ts,tsx,mjs,js,jsx}": [
      "dprint fmt"
    ]
  }
}<|MERGE_RESOLUTION|>--- conflicted
+++ resolved
@@ -45,12 +45,8 @@
     "execa": "^9.1.0",
     "global": "^4.4.0",
     "husky": "^8.0.3",
-<<<<<<< HEAD
     "lint-staged": "15.2.7",
-=======
-    "lint-staged": "15.2.5",
     "npm-run-all2": "^6.1.2",
->>>>>>> c7ae2694
     "rimraf": "^5.0.5",
     "shipjs": "^0.26.3",
     "tsx": "~4.9.3",
