--- conflicted
+++ resolved
@@ -1,10 +1,6 @@
 {
   "name": "@likec4/workspaces",
-<<<<<<< HEAD
   "version": "1.0.0-next.13",
-=======
-  "version": "0.60.4",
->>>>>>> b0f32398
   "private": true,
   "license": "MIT",
   "packageManager": "yarn@4.1.1",
@@ -43,27 +39,17 @@
     "@types/node": "^20.11.25",
     "@vitest/ui": "^1.4.0",
     "dprint": "^0.45.1",
-<<<<<<< HEAD
     "esbuild": "^0.20.2",
-=======
->>>>>>> b0f32398
     "execa": "^8.0.1",
     "global": "^4.4.0",
     "husky": "^8.0.3",
     "lint-staged": "^15.2.0",
     "rimraf": "^5.0.5",
     "shipjs": "^0.26.3",
-<<<<<<< HEAD
     "tsx": "^4.7.2",
     "turbo": "^1.13.2",
     "typescript": "^5.4.5",
-    "vite": "^5.2.6",
-=======
-    "tsx": "^4.7.1",
-    "turbo": "^1.12.5",
-    "typescript": "^5.4.2",
     "vite": "^5.2.8",
->>>>>>> b0f32398
     "vitest": "^1.4.0"
   },
   "resolutions": {
