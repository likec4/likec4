--- conflicted
+++ resolved
@@ -37,13 +37,8 @@
     "@types/prettier": "^2.7.3",
     "@typescript-eslint/eslint-plugin": "^6.2.0",
     "@typescript-eslint/parser": "^6.2.0",
-<<<<<<< HEAD
     "@vitest/ui": "^0.34.1",
-    "eslint": "^8.45.0",
-=======
-    "@vitest/ui": "^0.33.0",
     "eslint": "^8.46.0",
->>>>>>> 873b3daf
     "husky": "^8.0.3",
     "lint-staged": "^13.2.3",
     "prettier": "^3.0.0",
