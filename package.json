--- conflicted
+++ resolved
@@ -3,11 +3,7 @@
   "version": "1.43.0",
   "private": true,
   "license": "MIT",
-<<<<<<< HEAD
   "packageManager": "pnpm@10.20.0",
-=======
-  "packageManager": "pnpm@10.19.0",
->>>>>>> 9a7ce35f
   "type": "module",
   "workspaces": [
     "apps/*",
