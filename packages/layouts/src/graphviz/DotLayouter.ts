import { Graphviz } from '@hpcc-js/wasm/graphviz'
import { type ComputedView } from '@likec4/core'
import pLimit from 'p-limit'
import { delay } from 'rambdax'
<<<<<<< HEAD
import { uniq } from 'remeda'
import { dotLayoutFn } from './dotLayout'
import type { DotLayoutResult } from './types'
import { IconSize } from './utils'
=======
import { dotLayoutFn, type DotLayoutResult } from './dotLayout'
>>>>>>> 8e91dab6

const limit = pLimit(1)

export interface GraphvizLayouter {
  dispose(): void
  layout(view: ComputedView): Promise<DotLayoutResult>
  svg(dot: string, view: ComputedView): Promise<string>
}

// WASM Graphviz layouter
export class WasmGraphvizLayouter implements GraphvizLayouter {
  dispose() {
    limit.clearQueue()
    Graphviz.unload()
  }

  async layout(view: ComputedView): Promise<DotLayoutResult> {
    return await limit(async () => {
      // Attempt 1
      let result = await this.attempt(view)
      if (result) {
        return result
      }
      console.warn('Failed to layout with graphviz, retrying...')
      await delay(50)
      // Attempt 2
      result = await this.attempt(view)
      if (result) {
        return result
      }
      throw new Error('Failed to layout with graphviz')
    })
  }

  private async attempt(view: ComputedView) {
    try {
      const graphviz = await Graphviz.load()
      return dotLayoutFn(graphviz, view)
    } catch (err) {
      console.error('Failed attempt to layout with graphviz:', err)
      return null
    } finally {
      Graphviz.unload()
    }
  }

  async svg(dot: string, _view: ComputedView): Promise<string> {
    return await limit(async () => {
      try {
        const graphviz = await Graphviz.load()
        return graphviz.layout(dot, 'svg', 'dot', {
          yInvert: true
        })
      } finally {
        Graphviz.unload()
      }
    })
  }
}<|MERGE_RESOLUTION|>--- conflicted
+++ resolved
@@ -2,14 +2,8 @@
 import { type ComputedView } from '@likec4/core'
 import pLimit from 'p-limit'
 import { delay } from 'rambdax'
-<<<<<<< HEAD
-import { uniq } from 'remeda'
 import { dotLayoutFn } from './dotLayout'
 import type { DotLayoutResult } from './types'
-import { IconSize } from './utils'
-=======
-import { dotLayoutFn, type DotLayoutResult } from './dotLayout'
->>>>>>> 8e91dab6
 
 const limit = pLimit(1)
 
