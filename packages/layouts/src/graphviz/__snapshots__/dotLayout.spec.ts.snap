--- conflicted
+++ resolved
@@ -134,13 +134,10 @@
         8,
       ],
       "shape": "rectangle",
-<<<<<<< HEAD
-=======
       "size": {
         "height": 284,
         "width": 400,
       },
->>>>>>> d8b86bf6
       "tags": null,
       "technology": null,
       "title": "cloud",
@@ -182,13 +179,10 @@
         8,
       ],
       "shape": "rectangle",
-<<<<<<< HEAD
-=======
       "size": {
         "height": 284,
         "width": 400,
       },
->>>>>>> d8b86bf6
       "tags": null,
       "technology": null,
       "title": "Amazon",
@@ -767,13 +761,10 @@
         267,
       ],
       "shape": "rectangle",
-<<<<<<< HEAD
-=======
       "size": {
         "height": 673,
         "width": 1000,
       },
->>>>>>> d8b86bf6
       "tags": null,
       "technology": null,
       "title": "cloud",
@@ -819,13 +810,10 @@
         613,
       ],
       "shape": "rectangle",
-<<<<<<< HEAD
-=======
       "size": {
         "height": 287,
         "width": 920,
       },
->>>>>>> d8b86bf6
       "tags": null,
       "technology": null,
       "title": "Backend",
@@ -1587,13 +1575,10 @@
         267,
       ],
       "shape": "rectangle",
-<<<<<<< HEAD
-=======
       "size": {
         "height": 284,
         "width": 919,
       },
->>>>>>> d8b86bf6
       "tags": null,
       "technology": null,
       "title": "cloud",
