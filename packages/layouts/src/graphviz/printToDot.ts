--- conflicted
+++ resolved
@@ -11,11 +11,7 @@
   RelationshipLineType
 } from '@likec4/core'
 import {
-<<<<<<< HEAD
-=======
   compareByFqnHierarchically,
->>>>>>> d8b86bf6
-  compareFqnHierarchically,
   DefaultRelationshipColor,
   defaultTheme,
   DefaultThemeColor,
@@ -24,10 +20,7 @@
   nonNullable,
   parentFqn
 } from '@likec4/core'
-import { filter, first, groupBy, isNil, isNumber, isTruthy, keys, last, map, omitBy, pipe, reverse, sort } from 'remeda'
 import {
-<<<<<<< HEAD
-=======
   filter,
   first,
   groupBy,
@@ -47,7 +40,6 @@
   zip
 } from 'remeda'
 import {
->>>>>>> d8b86bf6
   type $keywords,
   type ArrowType,
   attribute as _,
