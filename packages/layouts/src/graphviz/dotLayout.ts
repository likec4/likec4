--- conflicted
+++ resolved
@@ -178,14 +178,10 @@
   const diagram = parseGraphvizJson(rawjson, computedView)
 
   return {
-<<<<<<< HEAD
-    dot,
-=======
     dot: dot
       .split('\n')
       .filter(l => !l.includes('margin=33.21'))
       .join('\n') as DotSource,
->>>>>>> 940972b9
     diagram
   }
 }
