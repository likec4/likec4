import type { Graphviz } from '@hpcc-js/wasm/graphviz'
import type {
  BBox as LabelBBox,
  ComputedView,
  DiagramEdge,
  DiagramLabel,
  DiagramNode,
  DiagramView,
  NonEmptyArray,
  Point
} from '@likec4/core'
import { invariant } from '@likec4/core'
import { first, hasAtLeast, last, maxBy, uniq } from 'remeda'
import { toDot } from './printToDot'
import type { BoundingBox, GraphvizJson, GVPos } from './types'
import { IconSize, inchToPx, pointToPx, toKonvaAlign } from './utils'

function parseBB(bb: string | undefined): BoundingBox {
  const [llx, lly, urx, ury] = bb
    ? (bb.split(',').map(p => pointToPx(+p)) as [number, number, number, number])
    : [0, 0, 0, 0]
  const width = Math.ceil(urx - llx)
  const height = Math.ceil(lly - ury)
  return {
    // x: llx - width / 2,
    // y: lly - height / 2,
    x: Math.ceil(llx),
    y: Math.ceil(ury),
    width,
    height
  }
}

function parsePos(pos: string): GVPos {
  try {
    const [x, y] = pos.split(',') as [string, string]
    return {
      x: pointToPx(parseFloat(x)),
      y: pointToPx(parseFloat(y))
    }
  } catch (e) {
    console.error(`failed on parsing pos: ${pos}`)
    throw e
  }
}

function parseNode({ pos, width, height }: GraphvizJson.GvNodeObject): BoundingBox {
  // const cpos = prsePos(posStr, page)
  const { x, y } = parsePos(pos)
  const w = inchToPx(+width)
  const h = inchToPx(+height)
  return {
    x: x - Math.ceil(w / 2),
    y: y - Math.ceil(h / 2),
    width: w,
    height: h
  }
}

function parseLabelDraws(
  { _ldraw_ = [] }: GraphvizJson.GvObject | GraphvizJson.Edge,
  [containerX, containerY]: Point = [0, 0]
): DiagramLabel[] {
  const labels = [] as DiagramLabel[]

  let fontSize: number | undefined
  let color: DiagramLabel['color']
  let fontStyle: DiagramLabel['fontStyle']

  for (const draw of _ldraw_) {
    if (draw.op === 'F') {
      fontSize = pointToPx(draw.size)
      continue
    }
    if (draw.op === 'c') {
      color = draw.color as DiagramLabel['color']
      continue
    }
    if (draw.op === 't') {
      if (draw.fontchar === 1) {
        fontStyle = 'bold'
      } else {
        fontStyle = undefined
      }
      continue
    }
    if (draw.op === 'T') {
      if (fontSize && draw.text.trim() !== '') {
        labels.push({
          fontSize,
          ...(fontStyle ? { fontStyle } : {}),
          ...(color ? { color } : {}),
          text: draw.text,
          pt: [pointToPx(draw.pt[0]) - containerX, pointToPx(draw.pt[1]) - containerY],
          align: toKonvaAlign(draw.align),
          width: pointToPx(draw.width)
        })
      }
      continue
    }
  }
  return labels
}

// Discussion:
//   https://forum.graphviz.org/t/how-to-interpret-graphviz-edge-coordinates-from-xdot-or-json/879/11
// Example:
//   https://github.com/hpcc-systems/Visualization/blob/trunk/packages/graph/workers/src/graphviz.ts#L38-L93
function parseEdgePoints({ _draw_ }: GraphvizJson.Edge): DiagramEdge['points'] {
  try {
    const bezierOps = _draw_.filter(({ op }) => op.toLowerCase() === 'b')
    invariant(bezierOps.length === 1, 'edge should have only one bezier draw op')
    const p = bezierOps[0]
    invariant(p && (p.op === 'b' || p.op === 'B'), 'edge should have points for spline')
    const points = p.points.map(([x, y]) => [pointToPx(x), pointToPx(y)] as Point)
    invariant(hasAtLeast(points, 2), 'edge should have at least two points')
    return points
  } catch (e) {
    console.error(`failed on parsing edge _draw_:\n${JSON.stringify(_draw_, null, 2)}`)
    throw e
  }
}
function parseEdgeArrowPos(pos: string): Pick<DiagramEdge, 'headArrowPoint' | 'tailArrowPoint'> {
  try {
    const result = {} as Pick<DiagramEdge, 'headArrowPoint' | 'tailArrowPoint'>
    // we interested only in the first two parts (according to the graphviz docs)
    const parts = pos.split(' ').slice(0, 3)
    for (const part of parts) {
      const isTail = part.startsWith('s,')
      const isHead = part.startsWith('e,')
      if (isTail || isHead) {
        const { x, y } = parsePos(part.substring(2))
        if (isTail) {
          result.tailArrowPoint = [x, y]
        } else {
          result.headArrowPoint = [x, y]
        }
      }
    }
    return result
  } catch (e) {
    console.error(`failed on parsing edge pos: ${pos}`)
    throw e
  }
}

function parseEdgeArrowPolygon(ops: GraphvizJson.DrawOps[]): NonEmptyArray<Point> | undefined {
  const polygons = ops.filter(({ op }) => op.toLowerCase() === 'p')
  invariant(polygons.length === 1, 'edge arrow should have only one polygon')
  const p = polygons[0]
  invariant(p && (p.op === 'p' || p.op === 'P'))
  const points = p.points.map(([x, y]) => [pointToPx(x), pointToPx(y)] satisfies Point)
  invariant(hasAtLeast(points, 1))
  return points
}

export type DotLayoutResult = {
  dot: string
  diagram: DiagramView
}
export function dotLayoutFn(graphviz: Graphviz, computedView: ComputedView): DotLayoutResult {
  const initialDot = toDot(graphviz, computedView)
  const dot = initialDot

  const { nodes } = computedView

  const images = uniq(nodes.flatMap(node => (node.icon ? [node.icon] : []))).map(path => ({
    path,
    width: IconSize,
    height: IconSize
  }))

  const rawjson = graphviz.dot(dot, 'json', {
    images,
    yInvert: true
  })

  const diagram = parseGraphvizJson(rawjson, computedView)

  return {
    dot: dot
      .split('\n')
      .filter(l => !l.includes('margin=33.21'))
      .join('\n'),
    diagram
  }
}

export function parseGraphvizJson(json: string, computedView: ComputedView): DiagramView {
  const graphvizJson = JSON.parse(json) as GraphvizJson
  const page = parseBB(graphvizJson.bb)
  const { nodes: computedNodes, edges: computedEdges, ...view } = computedView

  const diagram: DiagramView = {
    ...view,
    width: page.x + page.width,
    height: page.y + page.height,
    nodes: [],
    edges: []
  }

  // const diagramNodes = new Map<NodeId, DiagramNode>()

  const graphvizObjects = graphvizJson.objects ?? []
  for (const { likec4_id, ...obj } of graphvizObjects) {
    if (!likec4_id) {
      continue
    }
    const computed = computedNodes.find(n => n.id === likec4_id)
    if (!computed) {
      console.warn(
        `Node likec4_id=${likec4_id} not found, how did it get into the graphviz output?`
      )
      continue
    }

    const { x, y, width, height } = 'bb' in obj ? parseBB(obj.bb) : parseNode(obj)

    const position = [x, y] as Point

    const node: DiagramNode = {
      ...computed,
      position,
      width,
      height,
      labels: [] // parseLabelDraws(obj, position)
    }
    diagram.nodes.push(node)
  }

  const graphvizEdges = graphvizJson.edges ?? []
  for (const { likec4_id, ...e } of graphvizEdges) {
    if (!likec4_id) {
      continue
    }
    const edgeData = computedEdges.find(i => i.id === likec4_id)
    if (!edgeData) {
      console.warn(`Edge ${likec4_id} not found, how did it get into the graphviz output?`)
      continue
    }
    const edge: DiagramEdge = {
      ...edgeData,
      points: parseEdgePoints(e)
    }
    if (e.pos) {
      Object.assign(edge, parseEdgeArrowPos(e.pos))
    }

    const labels = parseLabelDraws(e)
    if (hasAtLeast(labels, 1)) {
      const labelBBox = {
        x: 0,
        y: 0,
        width: 0,
        height: 0
      } as LabelBBox
      // edge label is inside table with cell spacing 4
      const labelPadding = pointToPx(4)
      // first label has the lowest y
      const _first = first(labels)
      labelBBox.y = _first.pt[1] - _first.fontSize - labelPadding

      // x and width - from the label with max width
      const _maxWidth = maxBy(labels, l => l.width) ?? labels[0]
      labelBBox.x = _maxWidth.pt[0] - labelPadding
      labelBBox.width = _maxWidth.width + labelPadding * 2

      // height - y from the last label
      const _last = last(labels)
      const lastY = _last.pt[1] + labelPadding
      labelBBox.height = lastY - labelBBox.y
      edge.labels = labels
      edge.labelBBox = labelBBox
    }

    const hdraw = e._hdraw_ && parseEdgeArrowPolygon(e._hdraw_)
    const tdraw = e._tdraw_ && parseEdgeArrowPolygon(e._tdraw_)

    if (hdraw) {
      edge.headArrow = hdraw
    }
    if (tdraw) {
      edge.tailArrow = tdraw
    }
    // }

    diagram.edges.push(edge)
  }

<<<<<<< HEAD
  return {
    dot: dot,
    // .split('\n')
    // .filter(l => !l.includes('margin=33.21'))
    // .join('\n'),
    diagram
  }
=======
  return diagram
>>>>>>> 0bc93ab1
}<|MERGE_RESOLUTION|>--- conflicted
+++ resolved
@@ -178,10 +178,7 @@
   const diagram = parseGraphvizJson(rawjson, computedView)
 
   return {
-    dot: dot
-      .split('\n')
-      .filter(l => !l.includes('margin=33.21'))
-      .join('\n'),
+    dot,
     diagram
   }
 }
@@ -287,15 +284,5 @@
     diagram.edges.push(edge)
   }
 
-<<<<<<< HEAD
-  return {
-    dot: dot,
-    // .split('\n')
-    // .filter(l => !l.includes('margin=33.21'))
-    // .join('\n'),
-    diagram
-  }
-=======
   return diagram
->>>>>>> 0bc93ab1
 }