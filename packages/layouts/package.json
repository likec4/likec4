{
  "name": "@likec4/layouts",
  "license": "MIT",
<<<<<<< HEAD
  "version": "1.0.0-next.13",
=======
  "version": "0.60.4",
>>>>>>> b0f32398
  "bugs": "https://github.com/likec4/likec4/issues",
  "homepage": "https://likec4.dev",
  "author": "Denis Davydkov <denis@davydkov.com>",
  "files": [
    "dist",
    "!**/__fixtures__/",
    "!**/*.spec.*",
    "!**/*.snap",
    "!**/*.map"
  ],
  "repository": {
    "type": "git",
    "url": "https://github.com/likec4/likec4.git",
    "directory": "packages/layouts"
  },
  "type": "module",
  "sideEffects": false,
  "exports": {
    ".": "./src/index.ts",
    "./graphviz/binary": "./src/graphviz/binary/index.ts"
  },
  "publishConfig": {
    "registry": "https://registry.npmjs.org",
    "access": "public",
    "exports": {
      ".": {
        "types": "./dist/index.d.ts",
        "default": "./dist/index.js"
      },
      "./graphviz/binary": {
        "types": "./dist/graphviz/binary/index.d.ts",
        "default": "./dist/graphviz/binary/index.js"
      }
    }
  },
  "scripts": {
    "typecheck": "tsc --noEmit",
    "prepack": "unbuild",
    "build": "unbuild",
    "lint": "run -T eslint src/ --fix",
    "test": "vitest run",
    "clean": "run -T rimraf dist"
  },
  "dependencies": {
    "@hpcc-js/wasm": "^2.16.0",
    "@likec4/core": "workspace:*",
    "@likec4/graph": "workspace:*",
    "execa": "^8.0.1",
    "indent-string": "^5.0.0",
    "khroma": "^2.1.0",
    "p-limit": "^4.0.0",
    "rambdax": "^9.1.1",
    "remeda": "^1.56.0",
    "strip-indent": "^4.0.0",
    "ts-graphviz": "^1.8.2",
<<<<<<< HEAD
    "type-fest": "^4.13.1",
=======
    "type-fest": "^4.15.0",
>>>>>>> b0f32398
    "word-wrap": "^1.2.5"
  },
  "devDependencies": {
    "@types/node": "^20.11.25",
    "typescript": "^5.4.5",
    "unbuild": "^2.0.0",
    "vitest": "^1.4.0"
  },
  "packageManager": "yarn@4.1.1"
}<|MERGE_RESOLUTION|>--- conflicted
+++ resolved
@@ -1,11 +1,7 @@
 {
   "name": "@likec4/layouts",
   "license": "MIT",
-<<<<<<< HEAD
   "version": "1.0.0-next.13",
-=======
-  "version": "0.60.4",
->>>>>>> b0f32398
   "bugs": "https://github.com/likec4/likec4/issues",
   "homepage": "https://likec4.dev",
   "author": "Denis Davydkov <denis@davydkov.com>",
@@ -61,11 +57,7 @@
     "remeda": "^1.56.0",
     "strip-indent": "^4.0.0",
     "ts-graphviz": "^1.8.2",
-<<<<<<< HEAD
-    "type-fest": "^4.13.1",
-=======
     "type-fest": "^4.15.0",
->>>>>>> b0f32398
     "word-wrap": "^1.2.5"
   },
   "devDependencies": {
