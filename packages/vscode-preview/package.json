--- conflicted
+++ resolved
@@ -1,11 +1,7 @@
 {
   "name": "@likec4/vscode-preview",
   "private": true,
-<<<<<<< HEAD
   "version": "1.0.0-next.13",
-=======
-  "version": "0.60.4",
->>>>>>> b0f32398
   "type": "module",
   "exports": {
     ".": "./src/index.ts",
@@ -48,15 +44,9 @@
     "rambdax": "^9.1.1",
     "react": "^18.2.0",
     "react-dom": "^18.2.0",
-<<<<<<< HEAD
-    "react-error-boundary": "^4.0.12",
+    "react-error-boundary": "^4.0.13",
     "typescript": "^5.4.5",
-    "vite": "^5.2.6",
-=======
-    "react-error-boundary": "^4.0.13",
-    "typescript": "^5.4.2",
     "vite": "^5.2.8",
->>>>>>> b0f32398
     "vite-tsconfig-paths": "^4.3.2",
     "vscode-messenger-webview": "^0.4.5"
   }
