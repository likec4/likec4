--- conflicted
+++ resolved
@@ -32,13 +32,8 @@
           },
           fs: {
             strict: false
-<<<<<<< HEAD
-          }
-          // open: true
-=======
           },
           open: !isDev
->>>>>>> 940972b9
         }
       } satisfies InlineConfig
     )
