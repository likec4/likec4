--- conflicted
+++ resolved
@@ -1,26 +1,3 @@
-<<<<<<< HEAD
-/* eslint-disable @typescript-eslint/no-explicit-any */
-import type { DiagramView } from '@likec4/core'
-import { resolve } from 'node:path'
-import k from 'picocolors'
-import type { Browser, Page } from 'playwright-core'
-import type { Logger } from 'vite'
-
-type TakeScreenshotParams = {
-  page: Page
-  pageUrl: (view: DiagramView) => string
-  outputDir: string
-  logger: Logger
-}
-
-export function mkTakeScreenshotFn({ page, pageUrl, outputDir, logger }: TakeScreenshotParams) {
-  return async function takeScreenshot(view: DiagramView) {
-    const padding = 24
-    const url = pageUrl(view)
-    logger.info(`${k.cyan('export')} ${view.id} ${k.underline(k.dim(url))}`)
-
-    try {
-=======
 /// <reference lib="DOM" />
 import type { DiagramView, NonEmptyArray } from '@likec4/core'
 import { resolve } from 'node:path'
@@ -50,56 +27,11 @@
 
       page ??= await browserContext.newPage()
 
->>>>>>> 649494aa
       await page.setViewportSize({
         width: view.width + padding * 2 + 4,
         height: view.height + padding * 2 + 4
       })
-    } catch (error: unknown) {
-      logger.error(`Failed setViewportSize: ${url}\n${error}`, {
-        error: error as any
-      })
-      return
-    }
 
-<<<<<<< HEAD
-    try {
-      await page.goto(url, {
-        timeout: 8000
-      })
-      await page.waitForSelector('.transparent-bg', { timeout: 2000 })
-    } catch (error) {
-      if (error instanceof Error && error.name === 'TimeoutError') {
-        logger.error(`Timeout while loading page: ${url}`)
-      } else {
-        logger.error(`Page loading failed: ${url}\n${error}`, { error: error as any })
-      }
-      return
-    }
-
-    try {
-      // Wait for network to be idle (if there images to be loaded)
-      await page.waitForLoadState('networkidle', { timeout: 15000 })
-    } catch (error: unknown) {
-      logger.error(`Timeout while waiting for page load state: ${url}\n${error}`, {
-        error: error as any
-      })
-      return
-    }
-
-    const path = resolve(outputDir, view.relativePath ?? '.', `${view.id}.png`)
-
-    try {
-      await page.screenshot({
-        path,
-        animations: 'disabled',
-        timeout: 15000,
-        omitBackground: true
-      })
-    } catch (error: unknown) {
-      logger.error(`Error when taking screenshot: ${url}\n${error}`, { error: error as any })
-      return
-=======
       await page.goto(url)
 
       const hasImages = view.nodes.some(n => isString(n.icon))
@@ -121,7 +53,6 @@
       logger.error(`failed on ${view.id}\n${error}`, { error: error as any })
       // Force to create new page
       page = undefined
->>>>>>> 649494aa
     }
   }
 
