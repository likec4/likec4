/* eslint-disable @typescript-eslint/no-explicit-any */
/* eslint-disable @typescript-eslint/no-unnecessary-type-assertion */
import { type LikeC4Services } from '@likec4/language-server'
import { DocumentState } from 'langium'
import { resolve } from 'node:path'
import k from 'picocolors'
import type { Logger } from 'vite'
import pkg from '../../package.json' assert { type: 'json' }
import { createServices } from './module'
import { languageServicesUtils } from './utils'

export type LanguageServicesOptions = {
  /**
   * The directory where c4 files are located.
   */
  path: string
  logValidationErrors?: boolean
  /**
   * If true, the graphviz layouter will use the binary version of graphviz.
   * By default, it uses the wasm version.
   * @default false
   */
  useDotBin: boolean
}

function mkPrintValidationErrors(services: LikeC4Services, logger: Logger) {
  const LangiumDocuments = services.shared.workspace.LangiumDocuments
  /**
   * Returns true if there are some validation errors.
   */
  return (docs = LangiumDocuments.all.toArray()) => {
    let cleanScreenIfError = true
    for (const doc of docs) {
      const errors = doc.diagnostics?.filter(e => e.severity === 1)
      if (errors && errors.length > 0) {
        if (cleanScreenIfError) {
          logger.clearScreen('error')
          cleanScreenIfError = false
        }
        const messages = errors
          .map(validationError => {
            // const errorRange = doc.textDocument.getText(validationError.range)
            const line = validationError.range.start.line
            return '     ' + k.dim(`Line ${line}: `) + k.gray(validationError.message)
          })
          .join('\n')
        logger.error(`invalid ${doc.uri.fsPath}\n${messages}`)
      }
    }
    return cleanScreenIfError !== true
  }
}

export async function mkLanguageServices({
  path,
  logValidationErrors = true,
  useDotBin = false
}: LanguageServicesOptions) {
  const services = createServices({ useDotBin }).likec4
  const logger = services.logger
  logger.info(`${k.dim('version')} ${pkg.version}`)

  const workspace = resolve(path)

  await services.cli.Workspace.init(path)

  const {
    errorDiagnostics,
    hasErrors,
    notifyUpdate,
    onModelUpdate
  } = languageServicesUtils(services)

  const printValidationErrors = mkPrintValidationErrors(services, logger)

  if (logValidationErrors) {
    services.shared.workspace.DocumentBuilder.onBuildPhase(DocumentState.Validated, docs => {
      printValidationErrors(docs)
    })
  }

<<<<<<< HEAD
  const getModel = mkGetModelFn(services)

  const dot = new DotLayouter()
  const dotCache = new WeakMap<ComputedView, DotLayoutResult>()

  async function layoutView(view: ComputedView) {
    let result = dotCache.get(view)
    if (result) {
      return result
    }
    result = await dot.layout(view)
    dotCache.set(view, result)
    return result
  }

  function getViews() {
    const castedCache = services.WorkspaceCache as WorkspaceCache<
      string,
      Promise<DotLayoutResult[]>
    >
    return castedCache.get('getViews', async () => {
      const views = getModel()?.views
      if (!views || keys(views).length === 0) {
        return []
      }
      const results = [] as DotLayoutResult[]
      for (const view of Object.values(views)) {
        try {
          results.push(await layoutView(view))
        } catch (e) {
          logger.error(`layout failed for ${view.id}`)
          logger.error(e)
        }
      }
      return results
    })
  }

  const mutex = shared.workspace.MutexLock

  // Returns true if the update was successful
  async function notifyUpdate({ changed, removed }: { changed?: string; removed?: string }) {
    logger.info(`watcher update: ${changed ?? ''} ${removed ?? ''}`)
    try {
      let cancelled = true
      await mutex.lock(async token => {
        await DocumentBuilder.update(
          changed ? [URI.file(changed)] : [],
          removed ? [URI.file(removed)] : [],
          token
        )
        // we come here if only the update was successful (and not cancelled)
        cancelled = token.isCancellationRequested
      })
      return !cancelled
    } catch (e) {
      logger.error(e)
      return false
    }
  }

  // Initialize workspace

  await services.shared.workspace.WorkspaceManager.initializeWorkspace([
    {
      name: basename(workspace),
      uri: pathToFileURL(workspace).toString()
    }
  ])

  logger.info(`${k.dim('workspace:')} ${workspace}`)

  const documents = LangiumDocuments.all.toArray()
  if (documents.length === 0) {
    process.exitCode = 1
    logger.error(`no LikeC4 sources found`)
    throw new Error(`no LikeC4 sources found`)
  }

  await DocumentBuilder.build(documents, { validation: true })

  if (!hasValidationErrors()) {
    logger.info(k.green(`✓`) + ` ${documents.length} sources parsed`)
  }

=======
>>>>>>> 940972b9
  return {
    // Resolved workspace directory
    workspace,
    model: services.likec4.ModelBuilder,
    views: services.likec4.Views,
    notifyUpdate,
    onModelUpdate,
    hasErrors,
    getErrors: errorDiagnostics,
    printErrors: () => printValidationErrors()
  }
}

export type LanguageServices = Awaited<ReturnType<typeof mkLanguageServices>>

// eslint-disable-next-line @typescript-eslint/no-namespace
export namespace LanguageServices {
  export async function get(opts?: Partial<LanguageServicesOptions>) {
    let instance = (globalThis as any)['LikeC4LanguageServices'] as LanguageServices | undefined
    if (!instance) {
      instance = await mkLanguageServices({
        path: opts?.path ?? process.cwd(),
        logValidationErrors: opts?.logValidationErrors ?? true,
        useDotBin: opts?.useDotBin ?? false
      })
      if (instance.printErrors()) {
        // setImmediate(() => {
        process.exit(1)
        // })
        // return Promise.reject(new Error('validation failed'))
      }
      ;(globalThis as any)['LikeC4LanguageServices'] = instance
    }
    return instance
  }
}<|MERGE_RESOLUTION|>--- conflicted
+++ resolved
@@ -79,94 +79,6 @@
     })
   }
 
-<<<<<<< HEAD
-  const getModel = mkGetModelFn(services)
-
-  const dot = new DotLayouter()
-  const dotCache = new WeakMap<ComputedView, DotLayoutResult>()
-
-  async function layoutView(view: ComputedView) {
-    let result = dotCache.get(view)
-    if (result) {
-      return result
-    }
-    result = await dot.layout(view)
-    dotCache.set(view, result)
-    return result
-  }
-
-  function getViews() {
-    const castedCache = services.WorkspaceCache as WorkspaceCache<
-      string,
-      Promise<DotLayoutResult[]>
-    >
-    return castedCache.get('getViews', async () => {
-      const views = getModel()?.views
-      if (!views || keys(views).length === 0) {
-        return []
-      }
-      const results = [] as DotLayoutResult[]
-      for (const view of Object.values(views)) {
-        try {
-          results.push(await layoutView(view))
-        } catch (e) {
-          logger.error(`layout failed for ${view.id}`)
-          logger.error(e)
-        }
-      }
-      return results
-    })
-  }
-
-  const mutex = shared.workspace.MutexLock
-
-  // Returns true if the update was successful
-  async function notifyUpdate({ changed, removed }: { changed?: string; removed?: string }) {
-    logger.info(`watcher update: ${changed ?? ''} ${removed ?? ''}`)
-    try {
-      let cancelled = true
-      await mutex.lock(async token => {
-        await DocumentBuilder.update(
-          changed ? [URI.file(changed)] : [],
-          removed ? [URI.file(removed)] : [],
-          token
-        )
-        // we come here if only the update was successful (and not cancelled)
-        cancelled = token.isCancellationRequested
-      })
-      return !cancelled
-    } catch (e) {
-      logger.error(e)
-      return false
-    }
-  }
-
-  // Initialize workspace
-
-  await services.shared.workspace.WorkspaceManager.initializeWorkspace([
-    {
-      name: basename(workspace),
-      uri: pathToFileURL(workspace).toString()
-    }
-  ])
-
-  logger.info(`${k.dim('workspace:')} ${workspace}`)
-
-  const documents = LangiumDocuments.all.toArray()
-  if (documents.length === 0) {
-    process.exitCode = 1
-    logger.error(`no LikeC4 sources found`)
-    throw new Error(`no LikeC4 sources found`)
-  }
-
-  await DocumentBuilder.build(documents, { validation: true })
-
-  if (!hasValidationErrors()) {
-    logger.info(k.green(`✓`) + ` ${documents.length} sources parsed`)
-  }
-
-=======
->>>>>>> 940972b9
   return {
     // Resolved workspace directory
     workspace,
