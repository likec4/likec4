{
  "$schema": "https://json.schemastore.org/tsconfig",
  "extends": "@likec4/tsconfig/base.json",
  "compilerOptions": {
    "noEmit": true,
    "module": "esnext",
    "target": "ESNext",
    "composite": true,
<<<<<<< HEAD
    "incremental": true,
=======
    "incremental": false,
>>>>>>> 82da4b0c
    "tsBuildInfoFile": "scripts.tsbuildinfo",
    "types": [
      "node"
    ]
  },
  "include": [
    "scripts",
    "package.json"
  ],
  "references": [
    {
      "path": "./tsconfig.cli.json"
    }
  ]
}<|MERGE_RESOLUTION|>--- conflicted
+++ resolved
@@ -6,11 +6,7 @@
     "module": "esnext",
     "target": "ESNext",
     "composite": true,
-<<<<<<< HEAD
-    "incremental": true,
-=======
     "incremental": false,
->>>>>>> 82da4b0c
     "tsBuildInfoFile": "scripts.tsbuildinfo",
     "types": [
       "node"
