--- conflicted
+++ resolved
@@ -20,11 +20,7 @@
     "graph"
   ],
   "engines": {
-<<<<<<< HEAD
     "node": "^20.19.0 || >=22.18.0"
-=======
-    "node": "^20.19.0 || ^22.18.0 || ^24.5.0"
->>>>>>> 72513981
   },
   "engineStrict": true,
   "bugs": "https://github.com/likec4/likec4/issues",
