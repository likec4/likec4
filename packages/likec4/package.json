--- conflicted
+++ resolved
@@ -158,12 +158,8 @@
     "esbuild-node-externals": "catalog:esbuild",
     "esm-env": "catalog:utils",
     "fast-equals": "catalog:utils",
-<<<<<<< HEAD
-    "fdir": "^6.4.3",
-=======
     "fdir": "catalog:utils",
     "motion": "catalog:react",
->>>>>>> b36c11fb
     "get-port": "^7.1.0",
     "glob": "^11.0.1",
     "html-to-image": "^1.11.13",
