import {
  type BBox,
  type EdgeId,
  type ExclusiveUnion,
  type Fqn,
  type ViewId,
  invariant,
} from '@likec4/core'
import {
  type EdgeChange,
  type NodeChange,
  type ReactFlowInstance,
  type ReactFlowState,
  applyEdgeChanges,
  applyNodeChanges,
  getViewportForBounds,
} from '@xyflow/react'
import type { InternalNodeUpdate } from '@xyflow/system'
import { shallowEqual } from 'fast-equals'
import { isString, prop } from 'remeda'
import {
  type ActorLogicFrom,
  type ActorRefFromLogic,
  type SnapshotFrom,
  assertEvent,
  assign,
  cancel,
  enqueueActions,
  raise,
  setup,
} from 'xstate'
import { Base } from '../../base'
import { MinZoom } from '../../base/const'
import { updateEdges } from '../../base/updateEdges'
import { updateNodes } from '../../base/updateNodes'
import type { OpenSourceActorRef } from '../types'
import type { RelationshipDetailsTypes } from './_types'
import type { LayoutResult } from './layout'
import { layoutResultToXYFlow } from './layout-to-xyflow'

type XYFLowInstance = ReactFlowInstance<RelationshipDetailsTypes.AnyNode, RelationshipDetailsTypes.Edge>
type XYStoreState = ReactFlowState<RelationshipDetailsTypes.AnyNode, RelationshipDetailsTypes.Edge>
type XYStoreApi = {
  getState: () => XYStoreState
}

export type Input =
  & ExclusiveUnion<{
    Edge: {
      edgeId: EdgeId
      viewId: ViewId
    }
    Between: {
      source: Fqn
      target: Fqn
      viewId: ViewId
    }
  }>
  & {
    openSourceActor: OpenSourceActorRef | null
  }

type Subject = {
  edgeId: EdgeId
  source?: never
  target?: never
  // relationships: null
} | {
  source: Fqn
  target: Fqn
  edgeId?: never
  // relationships: null
}

export type Context = Readonly<{
  // parentRef: AnyActorRef | null
  subject: Subject
  // Scope
  viewId: ViewId
  xyflow: XYFLowInstance | null
  xystore: XYStoreApi | null
  initialized: {
    xydata: boolean
    xyflow: boolean
  }
  xynodes: RelationshipDetailsTypes.Node[]
  xyedges: RelationshipDetailsTypes.Edge[]
  bounds: BBox
  openSourceActor: OpenSourceActorRef | null
}>

function inputToSubject(input: { edgeId: EdgeId } | { source: Fqn; target: Fqn }): Context['subject'] {
  if ('edgeId' in input) {
    invariant(isString(input.edgeId), 'edgeId is required')
    return {
      edgeId: input.edgeId,
    }
  }
  return {
    source: input.source,
    target: input.target,
  }
}

export type Events =
  | { type: 'xyflow.init'; instance: XYFLowInstance; store: XYStoreApi }
  | { type: 'xyflow.nodeClick'; node: RelationshipDetailsTypes.Node }
  | { type: 'xyflow.edgeClick'; edge: RelationshipDetailsTypes.Edge }
  | { type: 'xyflow.edgeMouseEnter'; edge: RelationshipDetailsTypes.Edge }
  | { type: 'xyflow.edgeMouseLeave'; edge: RelationshipDetailsTypes.Edge }
  | { type: 'dim.nonhovered.edges' }
  | { type: 'undim.edges' }
  | { type: 'xyflow.selectionChange'; nodes: RelationshipDetailsTypes.Node[]; edges: RelationshipDetailsTypes.Edge[] }
  | { type: 'xyflow.applyNodeChanges'; changes: NodeChange<RelationshipDetailsTypes.Node>[] }
  | { type: 'xyflow.applyEdgeChanges'; changes: EdgeChange<RelationshipDetailsTypes.Edge>[] }
  | { type: 'xyflow.paneClick' }
  | { type: 'xyflow.paneDblClick' }
  | { type: 'xyflow.resized' }
  | { type: 'xyflow.updateNodeInternals' }
  | {
    type: 'update.layoutData'
    data: LayoutResult
  }
  // | { type: 'update.bounds'; bounds: BBox }
  | { type: 'fitDiagram'; duration?: number; bounds?: BBox }
  | { type: 'navigate.to'; params: { edgeId: EdgeId; viewId?: ViewId } | { source: Fqn; target: Fqn; viewId?: ViewId } }
  | { type: 'close' }

const ViewPadding = {
  x: '22px',
  y: '22px',
} as const

const _relationshipDetailsLogic = setup({
  types: {
    context: {} as Context,
    input: {} as Input,
    events: {} as Events,
  },
  actions: {
    'xyflow:fitDiagram': ({ context }, params?: { duration?: number; bounds?: BBox }) => {
      let { duration, bounds } = params ?? {}
      duration ??= 450
      const { xyflow, xystore } = context
      invariant(xyflow, 'xyflow is not initialized')
      invariant(xystore, 'xystore is not initialized')
      bounds ??= context.bounds
      const maxZoom = Math.max(xyflow.getZoom(), 1)
      if (bounds) {
        const { width, height } = xystore.getState()
        const viewport = getViewportForBounds(bounds, width, height, MinZoom, maxZoom, ViewPadding)
        xyflow.setViewport(viewport, duration > 0 ? { duration } : undefined).catch(console.error)
      } else {
        xyflow.fitView({
          minZoom: MinZoom,
          maxZoom,
<<<<<<< HEAD
          padding: 0.1,
          ...(duration > 0 && { duration, interpolate: 'smooth' }),
=======
          padding: ViewPadding,
          ...(duration > 0 && { duration }),
>>>>>>> 867c3cb3
        }).catch(console.error)
      }
    },
    'xyflow:updateNodeInternals': ({ context }) => {
      invariant(context.xystore, 'xystore is not initialized')
      const { domNode, updateNodeInternals } = context.xystore.getState()
      const nodeIds = new Set(context.xyedges.flatMap((e) => [e.source, e.target]))

      if (nodeIds.size === 0 || !domNode) {
        return
      }

      const updates = new Map<string, InternalNodeUpdate>()

      for (const updateId of nodeIds) {
        const nodeElement = domNode.querySelector(`.react-flow__node[data-id="${updateId}"]`) as HTMLDivElement
        if (nodeElement) {
          updates.set(updateId, { id: updateId, nodeElement, force: true })
        }
      }

      updateNodeInternals(updates, { triggerFitView: false })
    },
    'updateXYFlow': assign(({ context, event }) => {
      assertEvent(event, 'xyflow.init')
      let initialized = context.initialized
      if (!initialized.xyflow) {
        initialized = {
          ...initialized,
          xyflow: true,
        }
      }
      return {
        initialized,
        xyflow: event.instance,
        xystore: event.store,
      }
    }),
    'updateLayoutData': assign(({ context, event }) => {
      assertEvent(event, 'update.layoutData')
      const { xynodes, xyedges, bounds } = layoutResultToXYFlow(event.data)
      let initialized = context.initialized
      if (!initialized.xydata) {
        initialized = {
          ...initialized,
          xydata: true,
        }
      }
      return {
        initialized,
        xynodes: updateNodes(context.xynodes, xynodes),
        xyedges: updateEdges(context.xyedges, xyedges),
        bounds: shallowEqual(context.bounds, bounds) ? context.bounds : bounds,
      }
    }),
    'open relationship source': enqueueActions(({ context, event }) => {
      if (event.type !== 'xyflow.edgeClick' || !context.openSourceActor) {
        return
      }
      const relationId = event.edge.data.relationId
      if (relationId) {
        context.openSourceActor.send({ type: 'open.source', relation: relationId })
      }
    }),
  },
  guards: {
    'isReady': ({ context }) => context.initialized.xydata && context.initialized.xyflow,
    'enable: navigate.to': () => true,
  },
}).createMachine({
  initial: 'initializing',
  context: ({ input }) => ({
    subject: inputToSubject(input),
    viewId: input.viewId,
    bounds: {
      x: 0,
      y: 0,
      width: 200,
      height: 200,
    },
    initialized: {
      xydata: false,
      xyflow: false,
    },
    xyflow: null,
    xystore: null,
    xynodes: [],
    xyedges: [],
    openSourceActor: input.openSourceActor,
  }),
  states: {
    'initializing': {
      on: {
        'xyflow.init': {
          actions: 'updateXYFlow',
          target: 'isReady',
        },
        'update.layoutData': {
          actions: 'updateLayoutData',
          target: 'isReady',
        },
        'close': {
          target: 'closed',
        },
      },
    },
    'isReady': {
      always: [{
        guard: 'isReady',
        actions: [
          { type: 'xyflow:fitDiagram', params: { duration: 0 } },
          raise({ type: 'xyflow.updateNodeInternals' }, { delay: 50 }),
        ],
        target: 'ready',
      }, {
        target: 'initializing',
      }],
    },
    'ready': {
      on: {
        'xyflow.edgeMouseEnter': {
          actions: [
            assign({
              xyedges: ({ context, event }) => {
                const hasDimmed = context.xyedges.some(edge =>
                  edge.data.dimmed === true || edge.data.dimmed === 'immediate'
                )
                return context.xyedges.map(edge => {
                  if (edge.id === event.edge.id) {
                    return Base.setData(edge, {
                      hovered: true,
                      dimmed: false,
                    })
                  }
                  return hasDimmed && !edge.selected ? Base.setDimmed(edge, 'immediate') : edge
                })
              },
            }),
            cancel('undim.edges'),
            cancel('dim.nonhovered.edges'),
            raise({ type: 'dim.nonhovered.edges' }, { id: 'dim.nonhovered.edges', delay: 100 }),
          ],
        },
        'xyflow.edgeMouseLeave': {
          actions: [
            assign({
              xyedges: ({ context, event }) =>
                context.xyedges.map(edge => {
                  if (edge.id === event.edge.id) {
                    return Base.setHovered(edge, false)
                  }
                  return edge
                }),
            }),
            cancel('dim.nonhovered.edges'),
            raise({ type: 'undim.edges' }, { id: 'undim.edges', delay: 400 }),
          ],
        },
        'dim.nonhovered.edges': {
          actions: assign({
            xyedges: ({ context }) => context.xyedges.map(edge => Base.setDimmed(edge, edge.data.hovered !== true)),
          }),
        },
        'undim.edges': {
          actions: assign({
            xyedges: ({ context }) => {
              const hasSelected = context.xyedges.some(edge => edge.selected === true)
              if (hasSelected) {
                return context.xyedges.map(edge =>
                  Base.setDimmed(edge, edge.selected !== true ? edge.data.dimmed || 'immediate' : false)
                )
              }
              return context.xyedges.map(Base.setDimmed(false))
            },
          }),
        },
        'xyflow.selectionChange': {
          actions: enqueueActions(({ event, context, enqueue }) => {
            if (
              event.edges.length === 0 && context.xyedges.some(e => e.data.dimmed) &&
              !context.xyedges.some(e => e.data.hovered)
            ) {
              enqueue.raise({ type: 'undim.edges' })
            }
          }),
        },
        'update.layoutData': {
          actions: [
            'updateLayoutData',
            cancel('fitDiagram'),
            raise({ type: 'fitDiagram', duration: 0 }, { id: 'fitDiagram', delay: 50 }),
            raise({ type: 'xyflow.updateNodeInternals' }, { delay: 75 }),
          ],
        },
        'xyflow.init': {
          actions: 'updateXYFlow',
        },
        'xyflow.applyNodeChanges': {
          actions: assign({
            xynodes: ({ context, event }) => {
              return applyNodeChanges(event.changes, context.xynodes)
            },
          }),
        },
        'xyflow.applyEdgeChanges': {
          actions: assign({
            xyedges: ({ context, event }) => {
              return applyEdgeChanges(event.changes, context.xyedges)
            },
          }),
        },
        'xyflow.paneDblClick': {
          actions: 'xyflow:fitDiagram',
        },
        'xyflow.edgeClick': {
          actions: 'open relationship source',
        },
        'navigate.to': {
          actions: assign({
            subject: ({ event }) => inputToSubject(event.params),
            viewId: ({ context, event }) => event.params.viewId ?? context.viewId,
          }),
        },
        'close': {
          target: 'closed',
        },
      },
      exit: assign({
        xyedges: [],
        xynodes: [],
        initialized: {
          xydata: false,
          xyflow: false,
        },
        xyflow: null,
        xystore: null,
      }),
    },
    'closed': {
      type: 'final',
    },
  },
  on: {
    'fitDiagram': {
      actions: {
        type: 'xyflow:fitDiagram',
        params: prop('event'),
      },
    },
    'xyflow.resized': {
      actions: [
        cancel('fitDiagram'),
        raise({ type: 'fitDiagram' }, { id: 'fitDiagram', delay: 200 }),
      ],
    },
    'xyflow.updateNodeInternals': {
      actions: 'xyflow:updateNodeInternals',
    },
  },
})

export interface RelationshipDetailsLogic extends ActorLogicFrom<typeof _relationshipDetailsLogic> {
}
export const relationshipDetailsLogic: RelationshipDetailsLogic = _relationshipDetailsLogic
export interface RelationshipDetailsActorRef extends ActorRefFromLogic<RelationshipDetailsLogic> {
}
export type RelationshipDetailsSnapshot = SnapshotFrom<RelationshipDetailsLogic><|MERGE_RESOLUTION|>--- conflicted
+++ resolved
@@ -154,13 +154,8 @@
         xyflow.fitView({
           minZoom: MinZoom,
           maxZoom,
-<<<<<<< HEAD
-          padding: 0.1,
+          padding: ViewPadding,
           ...(duration > 0 && { duration, interpolate: 'smooth' }),
-=======
-          padding: ViewPadding,
-          ...(duration > 0 && { duration }),
->>>>>>> 867c3cb3
         }).catch(console.error)
       }
     },
