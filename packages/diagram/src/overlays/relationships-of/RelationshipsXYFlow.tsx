--- conflicted
+++ resolved
@@ -220,12 +220,8 @@
     }
     setNodes(nodes)
     setEdges(edges)
-<<<<<<< HEAD
     fitview()
-=======
-    xyflow.setViewport(nextviewport)
     return undefined
->>>>>>> 538badb5
   }, [nodes, edges])
 
   return (
