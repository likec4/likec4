--- conflicted
+++ resolved
@@ -63,11 +63,8 @@
   } else if (isDashed) {
     strokeDasharray = '8,10'
   }
-<<<<<<< HEAD
-=======
 
   const classes = edgePath()
->>>>>>> a5449f05
 
   return (
     <>
@@ -90,15 +87,6 @@
         />
       )}
       <circle
-<<<<<<< HEAD
-        // Defined in recipe
-        className={'likec4-edge-middle-point'}
-        style={{
-          offsetPath: `path("${svgPath}")`,
-        }} />
-
-      <g className={'likec4-edge-markers'} onPointerDown={onEdgePointerDown}>
-=======
         className={cx(
           // This class is queried by RelationshipPopover to position in the middle of the edge
           'likec4-edge-middle-point',
@@ -111,7 +99,6 @@
       />
 
       <g className={classes.markersCtx} onPointerDown={onEdgePointerDown}>
->>>>>>> a5449f05
         <defs>
           {MarkerStart && <MarkerStart id={'start' + id} />}
           {MarkerEnd && <MarkerEnd id={'end' + id} />}
@@ -120,11 +107,7 @@
           className={cx(
             'react-flow__edge-path',
             'hide-on-reduced-graphics',
-<<<<<<< HEAD
-            'likec4-edge-path-bg',
-=======
             classes.pathBg,
->>>>>>> a5449f05
             isDragging && css({ display: 'none' }),
           )}
           d={svgPath}
@@ -135,11 +118,7 @@
           ref={svgPathRef}
           className={cx(
             'react-flow__edge-path',
-<<<<<<< HEAD
-            'likec4-edge-path',
-=======
             classes.path,
->>>>>>> a5449f05
             selectable && 'react-flow__edge-interaction',
           )}
           d={svgPath}
