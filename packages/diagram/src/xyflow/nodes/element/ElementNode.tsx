--- conflicted
+++ resolved
@@ -1,10 +1,5 @@
-<<<<<<< HEAD
-import { type DiagramNode, type ThemeColor } from '@likec4/core'
+import { type ThemeColor } from '@likec4/core'
 import { ActionIcon, Box, Text as MantineText, Tooltip } from '@mantine/core'
-=======
-import { type ThemeColor } from '@likec4/core'
-import { ActionIcon, Text as MantineText, Tooltip } from '@mantine/core'
->>>>>>> ec314f13
 import { useDebouncedValue } from '@mantine/hooks'
 import { IconId, IconZoomScan } from '@tabler/icons-react'
 import { Handle, type NodeProps, Position } from '@xyflow/react'
@@ -182,11 +177,8 @@
 
   const elementIcon = ElementIcon({
     element,
-<<<<<<< HEAD
     viewId,
-=======
     className: css.elementIcon,
->>>>>>> ec314f13
     renderIcon
   })
 
@@ -347,43 +339,39 @@
       <Handle type="source" position={Position.Top} className={css.handleCenter} />
     </>
   )
-<<<<<<< HEAD
 }, isEqualProps)
 
-const ElementIcon = (
-  { element, viewId, renderIcon: RenderIcon }: {
-    element: DiagramNode
-    viewId: string
-    renderIcon: ElementIconRenderer | null
-  }
-) => {
-  if (!element.icon) {
-    return null
-  }
-  let icon = null as React.ReactNode
-  if (element.icon.startsWith('http://') || element.icon.startsWith('https://')) {
-    icon = <img src={element.icon} alt={element.title} />
-  } else if (RenderIcon) {
-    icon = <RenderIcon node={element} />
-  }
-
-  if (!icon) {
-    return null
-  }
-  return (
-    <m.div
-      // key={`${viewId}:element:icon:${element.id}`}
-      layoutId={`${viewId}:element:icon:${element.id}`}
-      className={clsx(
-        css.elementIcon,
-        'likec4-element-icon'
-      )}
-      data-likec4-icon={element.icon}
-    >
-      {icon}
-    </m.div>
-  )
-}
-=======
-}, isEqualProps)
->>>>>>> ec314f13
+// const ElementIcon = (
+//   { element, viewId, renderIcon: RenderIcon }: {
+//     element: DiagramNode
+//     viewId: string
+//     renderIcon: ElementIconRenderer | null
+//   }
+// ) => {
+//   if (!element.icon) {
+//     return null
+//   }
+//   let icon = null as React.ReactNode
+//   if (element.icon.startsWith('http://') || element.icon.startsWith('https://')) {
+//     icon = <img src={element.icon} alt={element.title} />
+//   } else if (RenderIcon) {
+//     icon = <RenderIcon node={element} />
+//   }
+
+//   if (!icon) {
+//     return null
+//   }
+//   return (
+//     <m.div
+//       // key={`${viewId}:element:icon:${element.id}`}
+//       layoutId={`${viewId}:element:icon:${element.id}`}
+//       className={clsx(
+//         css.elementIcon,
+//         'likec4-element-icon'
+//       )}
+//       data-likec4-icon={element.icon}
+//     >
+//       {icon}
+//     </m.div>
+//   )
+// }