import { rem } from '@mantine/core'
import { createVar, fallbackVar, globalStyle, keyframes, style } from '@vanilla-extract/css'
import { calc } from '@vanilla-extract/css-utils'
import { mantine, vars } from '../../../theme-vars'

<<<<<<< HEAD
// For framer motion
export const containerForFramer = style({
  position: 'relative',
  width: '100%',
  height: '100%'
  // transformOrigin: 'center center'
})

=======
const iconSize = createVar('icon-size')
>>>>>>> ec314f13
export const container = style({
  width: '100%',
  height: '100%',
  position: 'relative',
  padding: 0,
  margin: 0,
  vars: {
    [iconSize]: '18px'
  },
  ':before': {
    content: ' ',
    position: 'absolute',
    top: 0,
    left: -16,
    width: 16,
    height: 'min(100%, 80px)',
    pointerEvents: 'all',
    background: 'transparent'
  }
})

export const nodeHandlerInCenter = style({
  top: '50%',
  left: '50%',
  visibility: 'hidden'
})

export const dimmed = style({})

globalStyle(`.react-flow__node-compound:has(${dimmed})`, {
  opacity: 0.25,
  transition: 'opacity 600ms ease-in-out, filter 600ms ease-in-out',
  transitionDelay: '200ms',
  filter: `grayscale(0.85) ${fallbackVar(vars.safariAnimationHook, 'blur(1px)')}`,
  willChange: 'opacity, filter'
})

export const varOpacity = createVar('opacity')
export const varBorderTransparency = createVar('border-transparency')

const outlineColor = fallbackVar(
  mantine.colors.primaryColors.outline,
  mantine.colors.primaryColors.filled,
  vars.element.stroke
)

export const compoundBody = style({
  width: '100%',
  height: '100%',
  position: 'relative',
  borderRadius: 6,
  boxShadow: '0 4px 10px 0.5px rgba(0,0,0,0.1) , 0 2px 2px -1px rgba(0,0,0,0.4)',
  padding: 0,
  margin: 0,
  transition: 'all 200ms ease-out',
  backgroundClip: 'padding-box',
  overflow: 'hidden',
  cursor: 'default',
  selectors: {
    [`:where(.react-flow__node.selected) &`]: {
      boxShadow: 'none'
    },
    ':where(.react-flow__node:focus-visible) &': {
      transitionDuration: '0ms',
      outline: `3px solid ${outlineColor}`,
      outlineOffset: rem(1.5)
    }
  },
  ':before': {
    content: ' ',
    position: 'absolute',
    top: 0,
    left: 0,
    width: '100%',
    height: '100%',
    pointerEvents: 'none',
    transition: 'background 175ms ease-out, opacity 175ms ease-out',
    background: vars.element.fill
  }
})
export const compoundTitle = style({
  display: 'flex',
  alignItems: 'center',
  gap: 6,
  paddingLeft: 14,
  paddingTop: 9,
  minHeight: 30,
  selectors: {
    [`:where(.react-flow__node.draggable) &`]: {
      cursor: 'grab'
    },
    [`:where(.likec4-compound-transparent) &`]: {
      paddingTop: 4
    }
  }
})
export const withNavigation = style({
  paddingLeft: 30
})

const opacityDeltaOnHover = createVar('opacityDeltaOnHover')
export const transparent = style({
  borderStyle: 'dashed',
  borderWidth: 3,
  boxShadow: 'none',
  borderColor: `color-mix(in srgb , ${vars.element.stroke}, transparent ${fallbackVar(varBorderTransparency, '10%')})`,
  vars: {
    [opacityDeltaOnHover]: '0',
    '--ai-bg': `color-mix(in srgb , ${vars.element.fill},  transparent 99%)`
  },
  ':before': {
    borderRadius: 'unset',
    transitionDelay: '100ms',
    opacity: calc.add(fallbackVar(varOpacity, '1'), opacityDeltaOnHover)
  },
  selectors: {
    // [`:where(.react-flow__node.selected) &`]: {
    //   vars: {
    //     [opacityDeltaOnHover]: '.05'
    //   }
    // },
    [`:where([data-hovered]) &`]: {
      vars: {
        [opacityDeltaOnHover]: '.08'
      }
    }
  }
})

export const title = style({
  flex: 1,
  fontFamily: vars.compound.font,
  fontWeight: 600,
  fontSize: rem(15),
  textTransform: 'uppercase',
  letterSpacing: '0.2px',
  // lineHeight: 1,
  color: `var(--_compound-title-color,${vars.compound.titleColor})`,
  // paddingLeft: 0,
  // paddingTop: 13,
  // paddingBottom: 6,
  // minHeight: 20,
  mixBlendMode: 'screen'
})

globalStyle(`:where([data-mantine-color-scheme='light'] .likec4-compound-transparent)`, {
  vars: {
    ['--_compound-title-color']: vars.element.stroke
  }
})

const indicatorKeyframes = keyframes({
  'from': {
    opacity: 0.6
  },
  'to': {
    opacity: 0.3
  }
})

const indicatorStroke = createVar('indicator-stroke')
const indicatorStrokeWidth = createVar('indicator-stroke-width')
export const indicator = style({
  position: 'absolute',
  top: '0',
  left: '0',
  width: '100%',
  height: '100%',
  pointerEvents: 'none',
  overflow: 'visible',
  visibility: 'hidden',
  vars: {
    [indicatorStroke]: vars.element.loContrast,
    [indicatorStrokeWidth]: '6'
  },
  selectors: {
    ':where(.react-flow__node.selected:not(:focus-visible)) &': {
      visibility: 'visible'
    },
    ':where(.react-flow__node:focus-within:not(.selected)) &': {
      vars: {
        [indicatorStroke]: `color-mix(in srgb, ${vars.element.stroke} 30%, ${vars.element.loContrast})`,
        [indicatorStrokeWidth]: '8'
      }
    },
    [`:where([data-mantine-color-scheme='light']) &`]: {
      vars: {
        [indicatorStroke]: `color-mix(in srgb, ${vars.element.stroke} 80%, #000)`
      }
    }
  }
})

globalStyle(`${indicator} rect`, {
  stroke: indicatorStroke,
  transformOrigin: 'center center',
  strokeWidth: indicatorStrokeWidth,
  animationDuration: '800ms',
  animationName: indicatorKeyframes,
  animationIterationCount: 'infinite',
  animationDirection: 'alternate',
  fill: 'none'
})

const navigateBtnColor = createVar('navigateBtnColor')

globalStyle(`${container}`, {
  vars: {
    [navigateBtnColor]: vars.element.loContrast
  }
})
globalStyle(`:where([data-mantine-color-scheme='light'] .likec4-compound-transparent)`, {
  vars: {
    [navigateBtnColor]: vars.element.stroke
  }
})

export const navigateBtn = style({
  position: 'absolute',
  pointerEvents: 'all',
  left: 3,
  top: 6,
  cursor: 'pointer',
  color: `var(--_compound-title-color,${navigateBtnColor})`,
  opacity: 'var(--ai-opacity)',
  backgroundColor: 'var(--ai-bg)',
  vars: {
    '--ai-opacity': '1',
    '--ai-bg-idle': `color-mix(in srgb , ${vars.element.fill},  transparent 99%)`,
    '--ai-bg': `var(--ai-bg-idle)`,
    '--ai-bg-hover': `color-mix(in srgb , ${vars.element.fill} 65%, ${vars.element.stroke})`,
    '--ai-hover': `color-mix(in srgb , ${vars.element.fill} 50%, ${vars.element.stroke})`
  },
  ':hover': {
    boxShadow: mantine.shadows.md
  },
  selectors: {
    [`:where([data-mantine-color-scheme='light'] .likec4-compound-transparent) &`]: {
      opacity: 0.85,
      vars: {
        '--ai-bg-hover': `color-mix(in srgb , ${vars.element.fill},  transparent 60%)`,
        '--ai-hover': `color-mix(in srgb , ${vars.element.fill},  transparent 20%)`
      }
    }
  }
})

export const elementIcon = style({
  flex: `0 0 ${iconSize}`,
  height: iconSize,
  width: iconSize,
  display: 'flex',
  alignItems: 'center',
  justifyContent: 'center',
  mixBlendMode: 'luminosity'
})
globalStyle(`${elementIcon} svg, ${elementIcon} img`, {
  width: '100%',
  height: 'auto',
  maxHeight: '100%',
  pointerEvents: 'none',
  filter: `
    drop-shadow(0 0 3px rgb(0 0 0 / 10%))
    drop-shadow(0 1px 8px rgb(0 0 0 / 8%))
    drop-shadow(1px 1px 16px rgb(0 0 0 / 3%))
  `
})
globalStyle(`${elementIcon} img`, {
  objectFit: 'contain'
})<|MERGE_RESOLUTION|>--- conflicted
+++ resolved
@@ -3,7 +3,6 @@
 import { calc } from '@vanilla-extract/css-utils'
 import { mantine, vars } from '../../../theme-vars'
 
-<<<<<<< HEAD
 // For framer motion
 export const containerForFramer = style({
   position: 'relative',
@@ -12,9 +11,7 @@
   // transformOrigin: 'center center'
 })
 
-=======
 const iconSize = createVar('icon-size')
->>>>>>> ec314f13
 export const container = style({
   width: '100%',
   height: '100%',
