--- conflicted
+++ resolved
@@ -215,93 +215,46 @@
         variants={VariantsRoot}
         key={`${viewId}:element:${id}`}
         layoutId={`${viewId}:element:${id}`}
-        initial={false}
-        animate={(isHovered && !dragging && !isInActiveOverlay) ? (animateVariants ?? animate) : animate}
-        className={clsx(
-          css.container,
-          'likec4-compound-node',
-          opacity < 1 && 'likec4-compound-transparent',
-          isDimmed && css.dimmed
-        )}
-        mod={{
-          'animate-target': '',
-          'compound-depth': depth,
-          'likec4-color': previewColor ?? color,
-          hovered: isHovered
-        }}
-        tabIndex={-1}
-        {...(isInteractive && {
-          onTapStart: animateHandlers.onTapStart,
-          onTap: animateHandlers.onTap,
-          onTapCancel: animateHandlers.onTapCancel
-        })}
-      >
-        <svg className={css.indicator}>
-          <rect
-            x={0}
-            y={0}
-            width={'100%'}
-            height={'100%'}
-            rx={6}
-          />
-        </svg>
+        className={css.containerForFramer}>
         <Box
+          component={m.div}
+          variants={VariantsRoot}
+          initial={false}
+          animate={(isHovered && !dragging && !isInActiveOverlay) ? (animateVariants ?? animate) : animate}
           className={clsx(
-            css.compoundBody,
-            opacity < 1 && css.transparent,
-            'likec4-compound'
+            css.container,
+            'likec4-compound-node',
+            opacity < 1 && 'likec4-compound-transparent',
+            isDimmed && css.dimmed
           )}
-          style={{
-            ...(opacity < 1 && {
-              ...assignInlineVars({
-                [css.varBorderTransparency]: `${borderTransparency}%`,
-                [css.varOpacity]: opacity.toFixed(2)
-              }),
-              borderStyle: style.border ?? 'dashed'
-            })
+          mod={{
+            'animate-target': '',
+            'compound-depth': depth,
+            'likec4-color': previewColor ?? color,
+            hovered: isHovered
           }}
+          tabIndex={-1}
+          {...(isInteractive && {
+            onTapStart: animateHandlers.onTapStart,
+            onTap: animateHandlers.onTap,
+            onTapCancel: animateHandlers.onTapCancel
+          })}
         >
+          <svg className={css.indicator}>
+            <rect
+              x={0}
+              y={0}
+              width={'100%'}
+              height={'100%'}
+              rx={6}
+            />
+          </svg>
           <Box
             className={clsx(
-              css.compoundTitle,
-              isNavigable && css.withNavigation,
-              'likec4-compound-title'
-            )}>
-            {elementIcon}
-            <Text
-              component={m.div}
-              key={`${viewId}:element:title:${id}`}
-              layoutId={`${viewId}:element:title:${id}`}
-              className={css.title}>
-              {element.title}
-            </Text>
-            {enableElementDetails && !!element.modelRef && (
-              <Tooltip
-                fz="xs"
-                color="dark"
-                label="Open details"
-                withinPortal={false}
-                offset={2}
-                openDelay={600}>
-                <ActionIcon
-                  component={m.div}
-                  variants={VariantsDetailsBtn}
-                  data-animate-target="details"
-                  className={clsx('nodrag nopan', css.detailsBtn)}
-                  radius="md"
-                  style={{ zIndex: 100 }}
-                  role="button"
-                  onClick={onOpenDetails}
-                  onDoubleClick={stopPropagation}
-                  {...isInteractive && animateHandlers}
-                >
-                  <IconId stroke={1.8} style={{ width: '75%' }} />
-                </ActionIcon>
-              </Tooltip>
+              css.compoundBody,
+              opacity < 1 && css.transparent,
+              'likec4-compound'
             )}
-<<<<<<< HEAD
-          </Box>
-=======
             style={{
               ...(opacity < 1 && {
                 ...assignInlineVars({
@@ -332,7 +285,7 @@
                 className={css.title}>
                 {element.title}
               </Text>
-              {enableElementDetails && (
+              {enableElementDetails && !!element.modelRef && (
                 <Tooltip
                   fz="xs"
                   color="dark"
@@ -376,25 +329,7 @@
               <IconZoomScan style={{ width: '75%' }} />
             </ActionIcon>
           )}
->>>>>>> e5a1d297
         </Box>
-        {isNavigable && (
-          <ActionIcon
-            key={'navigate'}
-            component={m.div}
-            variants={VariantsNavigate}
-            data-animate-target="navigate"
-            className={clsx('nodrag nopan', css.navigateBtn)}
-            radius="md"
-            style={{ zIndex: 100 }}
-            onClick={onNavigateTo}
-            role="button"
-            onDoubleClick={stopPropagation}
-            {...isInteractive && animateHandlers}
-          >
-            <IconZoomScan style={{ width: '75%' }} />
-          </ActionIcon>
-        )}
       </Box>
       <Handle type="target" position={Position.Top} className={css.nodeHandlerInCenter} />
       <Handle type="source" position={Position.Top} className={css.nodeHandlerInCenter} />
