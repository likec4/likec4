import { type DiagramNode, invariant, LikeC4Model, nameFromFqn } from '@likec4/core'
import {
  ActionIcon,
  Box,
  Group,
  Menu,
  MenuDivider,
  MenuDropdown,
  MenuItem,
  MenuLabel,
  MenuTarget,
  Space,
  Stack,
  type StackProps,
  Text,
  Tooltip as MantineTooltip,
  TooltipGroup
} from '@mantine/core'
import { IconArrowRight, IconFileSymlink, IconInfoCircle, IconZoomScan } from '@tabler/icons-react'
import clsx from 'clsx'
import { forwardRef, Fragment, type MouseEventHandler, type PropsWithChildren, useCallback } from 'react'
import { filter, isTruthy, map, partition, pick, pipe } from 'remeda'
import { useDiagramState, useDiagramStoreApi, useMantinePortalProps, useXYNodesData } from '../../hooks'
import { Link } from '../../ui/Link'
import type { RelationshipData } from '../types'
import * as css from './RelationshipsDropdownMenu.css'

const stopPropagation: MouseEventHandler = (e) => e.stopPropagation()

export const Tooltip = MantineTooltip.withProps({
  color: 'gray',
  fz: 'xs',
  openDelay: 300,
  closeDelay: 150,
  label: '',
  children: null,
  offset: 8,
  withinPortal: false
})

export function RelationshipsDropdownMenu({
  edge,
  disabled = false,
  likec4model,
  children
}: PropsWithChildren<{
  edge: RelationshipData['edge']
  disabled?: boolean | undefined
  likec4model: LikeC4Model
}>) {
  const {
    openOverlay,
    enableRelationshipBrowser
  } = useDiagramState(pick(['openOverlay', 'enableRelationshipBrowser']))
  const portalProps = useMantinePortalProps()
  const [sourceXYNode, targetXYNode] = useXYNodesData([edge.source, edge.target])

  invariant(sourceXYNode, `Source XYNode ${edge.source} not found for edge ${edge.id}`)
  invariant(targetXYNode, `Target XYNode ${edge.target} not found for edge ${edge.id}`)

  const [direct, nested] = pipe(
    edge.relations,
    map(id => {
      try {
        return likec4model.relationship(id)
      } catch (e) {
        // View was cached, but likec4model based on new data
        console.error(
          `View is cached and likec4model missing relationship ${id} from ${edge.source} -> ${edge.target}`,
          e
        )
        return null
      }
    }),
    filter(isTruthy),
    partition(r => r.source.id === edge.source && r.target.id === edge.target)
  )

  const onClickOpenOverlay = useCallback((e: React.MouseEvent): void => {
    e.stopPropagation()
    if (enableRelationshipBrowser) {
      openOverlay({
        edgeDetails: edge.id
      })
    }
  }, [edge.id, openOverlay, enableRelationshipBrowser])

  const renderRelationship = (relationship: LikeC4Model.Relation, index: number) => (
    <Fragment key={relationship.id}>
      {index > 0 && <MenuDivider opacity={0.65} />}
      <MenuItem
        onClick={onClickOpenOverlay}
        component={Relationship}
        relationship={relationship}
        sourceNode={sourceXYNode.data.element}
        targetNode={targetXYNode.data.element}
        edge={edge} />
    </Fragment>
  )

  if (direct.length + nested.length === 0) {
    return <>{children}</>
  }

  return (
    <Menu
      trigger={'click-hover'}
      openDelay={300}
      closeDelay={450}
      floatingStrategy={'fixed'}
      closeOnClickOutside
      clickOutsideEvents={['pointerdown', 'mousedown', 'click']}
      closeOnEscape
      closeOnItemClick={false}
      disabled={disabled}
      {...portalProps}
    >
      <MenuTarget>
        {children}
      </MenuTarget>
      <MenuDropdown
        className={css.menuDropdown}
        onPointerDownCapture={stopPropagation}
        onPointerDown={stopPropagation}
        onClick={stopPropagation}
      >
        {direct.length > 0 && (
          <>
            <MenuLabel>direct relationships</MenuLabel>
            {direct.map(renderRelationship)}
          </>
        )}
        {nested.length > 0 && (
          <>
            {direct.length > 0 && <MenuDivider />}
            <MenuLabel>resolved from nested</MenuLabel>
            {nested.map(renderRelationship)}
          </>
        )}
        {enableRelationshipBrowser && (
          <Box pos={'absolute'} top={5} right={6}>
            <ActionIcon
              size={24}
              variant="subtle"
              onClick={onClickOpenOverlay}
            >
              <IconInfoCircle style={{ width: '70%' }} />
            </ActionIcon>
          </Box>
        )}
      </MenuDropdown>
    </Menu>
  )
}

const Relationship = forwardRef<
  HTMLDivElement,
  StackProps & {
    relationship: LikeC4Model.Relation
    edge: RelationshipData['edge']
    sourceNode: DiagramNode
    targetNode: DiagramNode
  }
>(({
  className,
  relationship: r,
  edge,
  sourceNode,
  targetNode,
  ...props
}, ref) => {
  const diagramApi = useDiagramStoreApi()
  const {
    viewId,
    hasOnOpenSourceRelation,
    hasOnNavigateTo
  } = useDiagramState(s => ({
    viewId: s.view.id,
    hasOnOpenSourceRelation: !!s.onOpenSource,
    hasOnNavigateTo: !!s.onNavigateTo
  }))
  const sourceId = nameFromFqn(edge.source) + r.source.id.slice(edge.source.length)
  const targetId = nameFromFqn(edge.target) + r.target.id.slice(edge.target.length)
<<<<<<< HEAD
  const navigateTo = hasOnNavigateTo && r.navigateTo?.id !== viewId ? r.navigateTo?.id : undefined
=======
  const navigateTo = hasOnNavigateTo && r.relationship.navigateTo !== viewId ? r.relationship.navigateTo : undefined
  const links = r.relationship.links
>>>>>>> 91f8c5c9

  return (
    <Stack ref={ref} className={clsx(css.menuItemRelationship, className)} {...props}>
      <Group gap={4}>
        <Text component="div" className={css.endpoint} data-likec4-color={sourceNode.color}>
          {sourceId}
        </Text>
        <IconArrowRight stroke={2.5} size={11} />
        <Text component="div" className={css.endpoint} data-likec4-color={targetNode.color}>
          {targetId}
        </Text>
        {(navigateTo || hasOnOpenSourceRelation) && (
          <TooltipGroup openDelay={100}>
            <Space w={'xs'} />
            {navigateTo && (
              <Tooltip label={'Open dynamic view'}>
                <ActionIcon
                  className={clsx('nodrag nopan')}
                  size={'sm'}
                  radius="sm"
                  variant="default"
                  onPointerDownCapture={stopPropagation}
                  onClick={event => {
                    event.stopPropagation()
                    diagramApi.getState().onNavigateTo?.(navigateTo, event)
                  }}
                  role="button"
                >
                  <IconZoomScan size="80%" stroke={2} />
                </ActionIcon>
              </Tooltip>
            )}
            {hasOnOpenSourceRelation && (
              <Tooltip label={'Open source'}>
                <ActionIcon
                  className={clsx('nodrag nopan')}
                  size={'sm'}
                  radius="sm"
                  variant="default"
                  onPointerDownCapture={stopPropagation}
                  onClick={event => {
                    event.stopPropagation()
                    diagramApi.getState().onOpenSource?.({
                      relation: r.id
                    })
                  }}
                  role="button"
                >
                  <IconFileSymlink size="80%" stroke={2} />
                </ActionIcon>
              </Tooltip>
            )}
          </TooltipGroup>
        )}
      </Group>
      <Box className={css.title}>{r.title || 'untitled'}</Box>
      {r.relationship.description && <Text size="xs" c="dimmed">{r.relationship.description}</Text>}
      {links && (
        <Stack
          gap={3}
          justify="stretch"
          align="stretch">
          {links.map((link) => <Link link={link} />)}
        </Stack>
      )}
    </Stack>
  )
})<|MERGE_RESOLUTION|>--- conflicted
+++ resolved
@@ -181,12 +181,8 @@
   }))
   const sourceId = nameFromFqn(edge.source) + r.source.id.slice(edge.source.length)
   const targetId = nameFromFqn(edge.target) + r.target.id.slice(edge.target.length)
-<<<<<<< HEAD
   const navigateTo = hasOnNavigateTo && r.navigateTo?.id !== viewId ? r.navigateTo?.id : undefined
-=======
-  const navigateTo = hasOnNavigateTo && r.relationship.navigateTo !== viewId ? r.relationship.navigateTo : undefined
   const links = r.relationship.links
->>>>>>> 91f8c5c9
 
   return (
     <Stack ref={ref} className={clsx(css.menuItemRelationship, className)} {...props}>
