--- conflicted
+++ resolved
@@ -20,14 +20,9 @@
 import { vector, VectorImpl } from '../../utils/vector'
 import { ZIndexes } from '../const'
 import { EdgeMarkers, type EdgeMarkerType } from '../EdgeMarkers'
-<<<<<<< HEAD
 import { type XYFlowEdge } from '../types'
 import { bezierControlPoints } from '../utils'
 import { EdgeLabel } from './EdgeLabel'
-=======
-import { type RelationshipData, type XYFlowEdge } from '../types'
-import { bezierControlPoints, distance } from '../utils'
->>>>>>> 4f98c280
 import * as edgesCss from './edges.css'
 import { getNodeIntersectionFromCenterToPoint } from './utils'
 // import { getEdgeParams } from './utils'
