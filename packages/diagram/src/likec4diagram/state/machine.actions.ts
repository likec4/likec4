// oxlint-disable triple-slash-reference
// oxlint-disable no-floating-promises
import {
  BBox,
  invariant,
  nonexhaustive,
  nonNullable,
} from '@likec4/core'
import type {
  DiagramNode,
  Fqn,
  LayoutType,
  NodeId,
  ViewId,
} from '@likec4/core/types'
import { type Rect, nodeToRect } from '@xyflow/system'
import { produce } from 'immer'
import { hasAtLeast, isTruthy } from 'remeda'
import {
  assertEvent,
} from 'xstate'
import { Base } from '../../base'
import type { OpenSourceParams } from '../../LikeC4Diagram.props'
import type { Types } from '../types'
import { createLayoutConstraints } from '../useLayoutConstraints'
import { type AlignmentMode, getAligner, toNodeRect } from './aligners'
import {
  focusNodesEdges,
  mergeXYNodesEdges,
  resetEdgeControlPoints,
} from './assign'
<<<<<<< HEAD
import { createViewChange } from './createViewChange'
=======
>>>>>>> a5449f05
import { cancelFitDiagram, raiseFitDiagram, setViewport } from './machine.actions.layout'
import { machine } from './machine.setup'
import {
  calcViewportForBounds,
  findDiagramEdge,
  findDiagramNode,
  typedSystem,
} from './utils'

export * from './machine.actions.layout'

export const disableCompareWithLatest = () =>
  machine.assign(({ context }) => {
    return {
      toggledFeatures: {
        ...context.toggledFeatures,
        enableCompareWithLatest: false,
      },
      viewportOnAutoLayout: null,
      viewportOnManualLayout: null,
    }
  })

export const onEdgeDoubleClick = () =>
  machine.assign(({ context, event }) => {
    assertEvent(event, 'xyflow.edgeDoubleClick')
    if (!event.edge.data.controlPoints) {
      return {}
    }
    const { nodeLookup } = context.xystore.getState()
    return {
      xyedges: context.xyedges.map(e => {
        if (e.id === event.edge.id) {
          const controlPoints = resetEdgeControlPoints(nodeLookup, e)
          const pt = controlPoints[0]
          return {
            ...e,
            data: {
              ...e.data,
              controlPoints,
              labelBBox: e.data.labelBBox ? { ...e.data.labelBBox, ...pt } : null,
              labelXY: null,
            },
          } as Types.Edge
        }
        return e
      }),
    }
  })

// Simple assign actions that don't depend on others
export const assignLastClickedNode = () =>
  machine.assign(({ context, event }) => {
    assertEvent(event, 'xyflow.nodeClick')
    const { lastClickedNode } = context
    if (!lastClickedNode || lastClickedNode.id !== event.node.id) {
      return {
        lastClickedNode: {
          id: event.node.id as NodeId,
          clicks: 1,
          timestamp: Date.now(),
        },
      }
    }
    return {
      lastClickedNode: {
        id: lastClickedNode.id,
        clicks: lastClickedNode.clicks + 1,
        timestamp: Date.now(),
      },
    }
  })

export const assignFocusedNode = () =>
  machine.assign(({ event }) => {
    let focusedNode
    switch (event.type) {
      case 'xyflow.nodeClick':
        focusedNode = event.node.data.id
        break
      case 'focus.node':
        focusedNode = event.nodeId
        break
      default:
        throw new Error(`Unexpected event type: ${event.type} in action 'assign: focusedNode'`)
    }
    return {
      focusedNode,
    }
  })

export const resetLastClickedNode = () =>
  machine.assign(() => ({
    lastClickedNode: null,
  }))

export const updateFeatures = () =>
  machine.assign(({ event }) => {
    assertEvent(event, 'update.features')
    return {
      features: { ...event.features },
    }
  })

export const updateInputs = () =>
  machine.assign(({ event }) => {
    assertEvent(event, 'update.inputs')
    return { ...event.inputs }
  })

export const updateXYNodesEdges = () =>
  machine.assign(({ context, event }) => {
    assertEvent(event, 'update.view')
    const update = mergeXYNodesEdges(context, event)

    let { lastClickedNode, focusedNode, activeWalkthrough } = context
    if (lastClickedNode || focusedNode || activeWalkthrough) {
      const nodeIds = new Set(update.xynodes.map(n => n.id))
      if (lastClickedNode && !nodeIds.has(lastClickedNode.id)) {
        lastClickedNode = null
      }
      if (focusedNode && !nodeIds.has(focusedNode)) {
        focusedNode = null
      }

      const stepId = activeWalkthrough?.stepId
      if (stepId && !update.xyedges.some(e => e.id === stepId)) {
        activeWalkthrough = null
      }
      return {
        ...update,
        lastClickedNode,
        focusedNode,
        activeWalkthrough,
      }
    }

    return update
  })

export const focusOnNodesAndEdges = () =>
  machine.enqueueActions(({ context, enqueue }) => {
    const next = focusNodesEdges(context)
    if (next) {
      enqueue.assign(next)
    } else {
      // No focused node, cancel focus
      enqueue.raise({ type: 'key.esc' })
    }
  })

export const undimEverything = () =>
  machine.assign(({ context }) => ({
    xynodes: context.xynodes.map(Base.setDimmed(false)),
    xyedges: context.xyedges.map(Base.setData({
      dimmed: false,
      active: false,
    })),
  }))

export const assignDynamicViewVariant = () =>
  machine.assign(({ event }) => {
    assertEvent(event, 'switch.dynamicViewVariant')
    return {
      dynamicViewVariant: event.variant,
    }
  })

// Mouse event handlers with parameters
export const onNodeMouseEnter = (params?: { node: Types.Node }) =>
  machine.assign(({ context, event }) => {
    let node = params?.node
    if (!node) {
      assertEvent(event, 'xyflow.nodeMouseEnter')
      node = event.node
    }
    return {
      xynodes: context.xynodes.map(n => {
        if (n.id === node.id) {
          return Base.setHovered(n, true)
        }
        return n
      }),
    }
  })

export const onNodeMouseLeave = (params?: { node: Types.Node }) =>
  machine.assign(({ context, event }) => {
    let node = params?.node
    if (!node) {
      assertEvent(event, 'xyflow.nodeMouseLeave')
      node = event.node
    }
    return {
      xynodes: context.xynodes.map(n => {
        if (n.id === node.id) {
          return Base.setHovered(n, false)
        }
        return n
      }),
    }
  })

export const emitPaneClick = () =>
  machine.emit(() => ({
    type: 'paneClick',
  }))

export const emitOpenSource = (params?: OpenSourceParams) =>
  machine.emit(({ event }) => {
    if (params) {
      return ({
        type: 'openSource',
        params,
      })
    }
    assertEvent(event, 'open.source')
    return {
      type: 'openSource',
      params: event,
    }
  })

export const emitInitialized = () =>
  machine.emit(({ context }) => {
    invariant(context.xyflow, 'XYFlow instance not found')
    return {
      type: 'initialized',
      instance: context.xyflow,
    }
  })

export const emitNodeClick = () =>
  machine.emit(({ context, event }) => {
    assertEvent(event, 'xyflow.nodeClick')
    const node = nonNullable(findDiagramNode(context, event.node.id), `Node ${event.node.id} not found in diagram`)
    return {
      type: 'nodeClick',
      node,
      xynode: event.node,
    }
  })

export const emitNavigateTo = (params?: { viewId: ViewId }) =>
  machine.emit(({ context }) => ({
    type: 'navigateTo',
    viewId: params?.viewId ?? nonNullable(context.lastOnNavigate, 'Invalid state, lastOnNavigate is null').toView,
  }))

export const emitEdgeClick = () =>
  machine.emit(({ context, event }) => {
    assertEvent(event, 'xyflow.edgeClick')
    const edge = nonNullable(findDiagramEdge(context, event.edge.id), `Edge ${event.edge.id} not found in diagram`)
    return {
      type: 'edgeClick',
      edge,
      xyedge: event.edge,
    }
  })

export const emitOnChange = () =>
  machine.enqueueActions(({ event, enqueue }) => {
    assertEvent(event, 'emit.onChange')
    enqueue.assign({
      viewportChangedManually: true,
    })
    enqueue.emit({
      type: 'onChange',
      change: event.change,
    })
  })

export const emitOnLayoutTypeChange = () =>
  machine.enqueueActions(({ event, system, context, enqueue }) => {
    if (!context.features.enableCompareWithLatest) {
      console.warn('Layout type cannot be changed while CompareWithLatest feature is disabled')
      return
    }
    const currentLayoutType = context.view._layout
    // toggle
    let nextLayoutType: LayoutType = currentLayoutType === 'auto' ? 'manual' : 'auto'

    if (event.type === 'emit.onLayoutTypeChange') {
      nextLayoutType = event.layoutType
    }

    if (currentLayoutType === nextLayoutType) {
      console.warn('Ignoring layout type change event, layout type is already', currentLayoutType)
      return
    }

    if (context.toggledFeatures.enableCompareWithLatest === true) {
      // Check if we are switching from manual to auto layout while a sync is pending
      if (currentLayoutType === 'manual' && nextLayoutType === 'auto') {
        const syncLayoutActor = typedSystem(system).syncLayoutActorRef
        const isPending = syncLayoutActor && syncLayoutActor.getSnapshot().hasTag('pending')
        if (isPending) {
          enqueue.sendTo(syncLayoutActor, { type: 'cancel' })
        }
      }

      const currentViewport = context.viewport
      if (currentLayoutType === 'auto') {
        enqueue.assign({
          viewportOnAutoLayout: currentViewport,
        })
      }
      if (currentLayoutType === 'manual') {
        enqueue.assign({
          viewportOnManualLayout: currentViewport,
        })
      }
    }

    enqueue.emit({
      type: 'onLayoutTypeChange',
      layoutType: nextLayoutType,
    })
  })

export const layoutAlign = (params?: { mode: AlignmentMode }) =>
  machine.createAction(({ context, event }) => {
    let mode
    if (params) {
      mode = params.mode
    } else {
      assertEvent(event, 'layout.align')
      mode = event.mode
    }
    const xystore = nonNullable(context.xystore, 'xystore is not initialized')
    const { nodeLookup, parentLookup } = xystore.getState()

    const selectedNodes = new Set(nodeLookup.values().filter(n => n.selected).map(n => n.id))
    const nodesToAlign = [...selectedNodes.difference(new Set(parentLookup.keys()))]

    if (!hasAtLeast(nodesToAlign, 2)) {
      console.warn('At least 2 nodes must be selected to align')
      return
    }
    const constraints = createLayoutConstraints(xystore, nodesToAlign)
    const aligner = getAligner(mode)

    const nodes = nodesToAlign.map(id => ({
      node: nonNullable(nodeLookup.get(id)),
      rect: nonNullable(constraints.rects.get(id)),
    }))
    aligner.computeLayout(nodes.map(({ node }) => toNodeRect(node)))

    for (const { rect, node } of nodes) {
      rect.positionAbsolute = {
        ...rect.positionAbsolute,
        ...aligner.applyPosition(toNodeRect(node)),
      }
    }
    constraints.updateXYFlow()
  })

export const resetEdgesControlPoints = () =>
  machine.assign(({ context }) => {
    const { nodeLookup } = context.xystore.getState()
    return {
      xyedges: context.xyedges.map(edge => {
        if (!edge.data.controlPoints) {
          return edge
        }
        const controlPoints = resetEdgeControlPoints(nodeLookup, edge)
        const pt = controlPoints[0]
        return {
          ...edge,
          data: {
            ...edge.data,
            controlPoints,
            labelBBox: edge.data.labelBBox ? { ...edge.data.labelBBox, x: pt.x, y: pt.y } : null,
            labelXY: edge.data.labelXY ? pt : null,
          },
        } as Types.Edge
      }),
    }
  })

export const notationsHighlight = () =>
  machine.assign(({ context, event }) => {
    assertEvent(event, 'notations.highlight')

    const { notation, kind } = event
    const targetKinds = kind ? [kind] : notation.kinds

    const shouldHighlight = (node: DiagramNode) =>
      node.notation === notation.title &&
      node.shape === notation.shape &&
      node.color === notation.color &&
      targetKinds.includes(node.kind)

    const xynodes = context.xynodes.map((n) => {
      const node = findDiagramNode(context, n.id)
      const highlighted = node && shouldHighlight(node)
      return Base.setDimmed(n, highlighted ? false : 'immediate')
    })

    const xyedges = context.xyedges.map((edge) => {
      return Base.setDimmed(edge, true)
    })

    return { xynodes, xyedges }
  })

export const tagHighlight = () =>
  machine.assign(({ context, event }) => {
    assertEvent(event, 'tag.highlight')
    return {
      xynodes: context.xynodes.map((n) => {
        if (n.data.tags?.includes(event.tag)) {
          return Base.setDimmed(n, false)
        }
        return Base.setDimmed(n, true)
      }),
    }
  })

export const assignToggledFeatures = () =>
  machine.assign(({ context, event }) => {
    assertEvent(event, 'toggle.feature')
    const currentValue = context.toggledFeatures[`enable${event.feature}`] ??
      context.features[`enable${event.feature}`]
    const nextValue = event.forceValue ?? !currentValue

    return {
      toggledFeatures: {
        ...context.toggledFeatures,
        [`enable${event.feature}`]: nextValue,
      },
    }
  })

// SendTo actions that don't depend on others
export const closeSearch = () =>
  machine.sendTo(
    ({ system }) => typedSystem(system).searchActorRef!,
    {
      type: 'close',
    },
  )

export const closeAllOverlays = () =>
  machine.sendTo(
    ({ system }) => typedSystem(system).overlaysActorRef!,
    {
      type: 'close.all',
    },
  )

export const stopSyncLayout = () =>
  machine.enqueueActions(({ enqueue, system }) => {
    const syncLayoutActor = typedSystem(system).syncLayoutActorRef
    if (!syncLayoutActor) return
    enqueue.stopChild(syncLayoutActor)
  })

/**
 * Ensure that the sync layout actor is running or stopped based on the read-only state
 */
export const ensureSyncLayoutActor = () =>
  machine.enqueueActions(({ context, enqueue, system, check }) => {
    const isReadOnly = check('enabled: Readonly')
    const syncLayoutActor = typedSystem(system).syncLayoutActorRef
    // Check if the context is read-only
    if (isReadOnly && syncLayoutActor) {
      enqueue.stopChild(syncLayoutActor)
      return
    }
    if (!isReadOnly && !syncLayoutActor) {
      enqueue.spawnChild('syncManualLayoutActorLogic', {
        id: 'syncLayout',
        systemId: 'syncLayout',
        input: {
          viewId: context.view.id,
        },
        syncSnapshot: true,
      })
    }
  })

export const startEditing = (subject: 'node' | 'edge' = 'node') =>
  machine.sendTo(
    ({ system }) => typedSystem(system).syncLayoutActorRef!,
    {
      type: 'editing.start',
      subject,
    },
  )

export const sendSynced = () =>
  machine.sendTo(
    ({ system }) => typedSystem(system).syncLayoutActorRef!,
    {
      type: 'synced',
    },
  )

export const stopEditing = (wasChanged = true) =>
  machine.sendTo(
    ({ system }) => typedSystem(system).syncLayoutActorRef!,
    {
      type: 'editing.stop',
      wasChanged,
    },
  )

export const cancelEditing = () =>
  machine.sendTo(
    ({ system }) => typedSystem(system).syncLayoutActorRef!,
    {
      type: 'cancel',
    },
  )

const hasModelFqn = <D extends Types.Node>(node: D): node is D & { data: { modelFqn: Fqn } } =>
  'modelFqn' in node.data && isTruthy(node.data.modelFqn)

export const openElementDetails = (params?: { fqn: Fqn; fromNode?: NodeId | undefined }) =>
  machine.enqueueActions(({ context, event, enqueue, system }) => {
    let initiatedFrom = null as null | {
      node: NodeId
      clientRect: Rect
    }
    let fromNodeId: NodeId | undefined, subject: Fqn
    switch (true) {
      // Use from params if available
      case !!params: {
        subject = params.fqn
        fromNodeId = params.fromNode ?? context.view.nodes.find(n => n.modelRef === params.fqn)?.id
        break
      }
      case event.type === 'xyflow.nodeClick': {
        if (!hasModelFqn(event.node)) {
          console.warn('No modelFqn in clicked node data')
          return
        }
        subject = event.node.data.modelFqn
        fromNodeId = event.node.data.id
        break
      }
      case event.type === 'open.elementDetails': {
        subject = event.fqn
        fromNodeId = event.fromNode
        break
      }
      default: {
        if (!context.lastClickedNode) {
          console.warn('No last clicked node')
          return
        }
        fromNodeId = context.lastClickedNode.id
        const node = context.xynodes.find(n => n.id === fromNodeId)
        if (!node || !hasModelFqn(node)) {
          console.warn('No modelFqn in last clicked node')
          return
        }
        subject = node.data.modelFqn
        break
      }
    }

    const internalNode = fromNodeId ? context.xystore.getState().nodeLookup.get(fromNodeId) : null
    if (fromNodeId && internalNode) {
      const nodeRect = nodeToRect(internalNode)
      const zoom = context.xyflow!.getZoom()

      const clientRect = {
        ...context.xyflow!.flowToScreenPosition(nodeRect),
        width: nodeRect.width * zoom,
        height: nodeRect.height * zoom,
      }
      initiatedFrom = {
        node: fromNodeId,
        clientRect,
      }
    }

    enqueue.sendTo(
      typedSystem(system).overlaysActorRef!,
      {
        type: 'open.elementDetails' as const,
        subject: subject,
        currentView: context.view,
        ...(initiatedFrom && { initiatedFrom }),
      },
    )
  })

export const openOverlay = () =>
  machine.enqueueActions(({ context, event, enqueue, system, check }) => {
    assertEvent(event, ['open.relationshipsBrowser', 'open.relationshipDetails', 'open.elementDetails'])

    if (!check('enabled: Overlays')) {
      console.warn('Overlays feature is disabled')
      return
    }

    switch (event.type) {
      case 'open.elementDetails': {
        check('enabled: ElementDetails')
          ? enqueue(openElementDetails())
          : console.warn('ElementDetails feature is disabled')
        break
      }

      case 'open.relationshipsBrowser': {
        enqueue.sendTo(
          typedSystem(system).overlaysActorRef!,
          {
            type: 'open.relationshipsBrowser',
            subject: event.fqn,
            viewId: context.view.id,
            scope: 'view' as const,
            closeable: true,
            enableChangeScope: true,
            enableSelectSubject: true,
          },
        )
        break
      }
      case 'open.relationshipDetails': {
        enqueue.sendTo(
          typedSystem(system).overlaysActorRef!,
          {
            type: 'open.relationshipDetails',
            viewId: context.view.id,
            ...event.params,
          },
        )
        break
      }
      default:
        nonexhaustive(event)
    }
  })

export const openSourceOfFocusedOrLastClickedNode = () =>
  machine.enqueueActions(({ context, enqueue }) => {
    const nodeId = context.focusedNode ?? context.lastClickedNode?.id
    if (!nodeId || !context.features.enableVscode) return
    const diagramNode = findDiagramNode(context, nodeId)
    if (!diagramNode) return

    if (diagramNode.deploymentRef) {
      enqueue.raise({ type: 'open.source', deployment: diagramNode.deploymentRef })
    } else if (diagramNode.modelRef) {
      enqueue.raise({ type: 'open.source', element: diagramNode.modelRef })
    }
  })

/**
 * Ensure that the overlays actor is running or stopped based on the current feature flags
 */
export const ensureOverlaysActor = () =>
  machine.enqueueActions(({ enqueue, check, system }) => {
    const enableOverlays = check('enabled: Overlays')
    const hasRunning = typedSystem(system).overlaysActorRef
    if (enableOverlays && !hasRunning) {
      enqueue.spawnChild('overlaysActorLogic', { id: 'overlays', systemId: 'overlays' })
      return
    }
    if (!enableOverlays && hasRunning) {
      enqueue.sendTo(hasRunning, {
        type: 'close.all',
      })
      enqueue.stopChild('overlays')
    }
  })

/**
 * Ensure that the search actor is running or stopped based on the current feature flags
 */
export const ensureSearchActor = () =>
  machine.enqueueActions(({ enqueue, context: { features: { enableSearch } }, system }) => {
    const hasRunning = typedSystem(system).searchActorRef
    if (enableSearch && !hasRunning) {
      enqueue.spawnChild('searchActorLogic', { id: 'search', systemId: 'search' })
      return
    }
    if (!enableSearch && hasRunning) {
      enqueue.sendTo(hasRunning, {
        type: 'close',
      })
      enqueue.stopChild('search')
    }
  })

export const onEdgeMouseEnter = () =>
  machine.enqueueActions(({ enqueue, context, event }) => {
    assertEvent(event, 'xyflow.edgeMouseEnter')
    let edge = event.edge
    enqueue.assign({
      xyedges: context.xyedges.map(e => {
        if (e.id === event.edge.id) {
          // Set hovered state (will be used in emitted event)
          edge = Base.setHovered(e, true)
          return edge
        }
        return e
      }),
    })
    enqueue.emit({
      type: 'edgeMouseEnter',
      edge,
      event: event.event,
    })
  })

export const onEdgeMouseLeave = () =>
  machine.enqueueActions(({ enqueue, context, event }) => {
    assertEvent(event, 'xyflow.edgeMouseLeave')
    let edge = event.edge
    enqueue.assign({
      xyedges: context.xyedges.map(e => {
        if (e.id === event.edge.id) {
          edge = Base.setHovered(e, false)
          return edge
        }
        return e
      }),
    })
    enqueue.emit({
      type: 'edgeMouseLeave',
      edge,
      event: event.event,
    })
  })

export const reraise = () => machine.raise(({ event }) => event, { delay: 10 })

export const startHotKeyActor = () => machine.spawnChild('hotkeyActorLogic', { id: 'hotkey' })
export const stopHotKeyActor = () => machine.stopChild('hotkey')

export const handleNavigate = () =>
  machine.enqueueActions(({ enqueue, context, event }) => {
    assertEvent(event, ['navigate.to', 'navigate.back', 'navigate.forward'])
    const {
      view,
      focusedNode,
      activeWalkthrough,
      dynamicViewVariant,
      viewport,
      viewportChangedManually,
      viewportBefore,
      navigationHistory: {
        currentIndex,
        history: _history,
      },
    } = context

    let history = [..._history]
    if (currentIndex < _history.length) {
      const updatedEntry = produce(_history[currentIndex]!, draft => {
        draft.viewport = { ...viewport }
        draft.viewportChangedManually = viewportChangedManually
        draft.focusedNode = focusedNode
        if (view._type === 'dynamic') {
          draft.activeWalkthrough = activeWalkthrough?.stepId ?? null
          draft.dynamicViewVariant = dynamicViewVariant
        } else {
          draft.activeWalkthrough = null
          draft.dynamicViewVariant = null
        }
        if (viewportBefore) {
          draft.viewportBefore = viewportBefore
        } else {
          delete draft.viewportBefore
        }
      })
      history = [..._history]
      history[currentIndex] = updatedEntry
    }

    switch (event.type) {
      case 'navigate.to': {
        enqueue.assign({
          navigationHistory: {
            currentIndex,
            history,
          },
          lastOnNavigate: {
            fromView: context.view.id,
            toView: event.viewId,
            fromNode: event.fromNode ?? null,
          },
        })
        enqueue(emitNavigateTo())
        break
      }
      case 'navigate.back': {
        invariant(currentIndex > 0, 'Cannot navigate back')
        const stepBack = history[currentIndex - 1]!
        enqueue.assign({
          navigationHistory: {
            currentIndex: currentIndex - 1,
            history,
          },
          lastOnNavigate: null,
        })
        enqueue(emitNavigateTo({ viewId: stepBack.viewId }))
        break
      }
      case 'navigate.forward': {
        invariant(currentIndex < history.length - 1, 'Cannot navigate forward')
        const stepForward = history[currentIndex + 1]!
        enqueue.assign({
          navigationHistory: {
            currentIndex: currentIndex + 1,
            history,
          },
          lastOnNavigate: null,
        })
        enqueue(emitNavigateTo({ viewId: stepForward.viewId }))
        break
      }
      default:
        nonexhaustive(event)
    }
  })

export const updateView = () =>
  machine.enqueueActions(
    ({ enqueue, event, context }) => {
      if (event.type !== 'update.view') {
        console.warn(`Ignoring unexpected event type: ${event.type} in action 'update.view'`)
        return
      }
      const nextView = event.view
      const isAnotherView = nextView.id !== context.view.id

      if (isAnotherView) {
        console.warn('updateView called for another view - ignoring', { event })
        return
      }

      enqueue(updateXYNodesEdges())

      if (event.source === 'internal') {
        return
      }

      enqueue(sendSynced())

      let recenter = !context.viewportChangedManually && !context.focusedNode && !context.activeWalkthrough

      if (context.toggledFeatures.enableCompareWithLatest === true && context.view._layout !== nextView._layout) {
        if (nextView._layout === 'auto' && context.viewportOnAutoLayout) {
          enqueue(
            setViewport({
              viewport: context.viewportOnAutoLayout,
              duration: 0,
            }),
          )
          return
        }
        // If switching to manual layout, restore previous manual layout viewport
        if (nextView._layout === 'manual' && context.viewportOnManualLayout) {
          enqueue(
            setViewport({
              viewport: context.viewportOnManualLayout,
              duration: 0,
            }),
          )
          return
        }
      }

      // Check if dynamic view mode changed
      recenter = recenter || (
        nextView._type === 'dynamic' &&
        context.view._type === 'dynamic' &&
        nextView.variant !== context.view.variant
      )

      // Check if comparing layouts is enabled and layout changed
      recenter = recenter || (
        context.toggledFeatures.enableCompareWithLatest === true &&
        !!nextView._layout &&
        context.view._layout !== nextView._layout
      )

      if (recenter) {
<<<<<<< HEAD
        enqueue(cancelFitDiagram())
        const nextViewport = calcViewportForBounds(
          context,
          event.view.bounds,
        )
        let zoom = Math.min(nextViewport.zoom, context.viewport.zoom)
        const center = BBox.center(event.view.bounds)
        context.xyflow!.setCenter(
          Math.round(center.x),
          Math.round(center.y),
          { zoom },
        )
        enqueue(raiseFitDiagram())
=======
        // Recenter the diagram to fit all elements
        enqueue(cancelFitDiagram())
        enqueue(raiseFitDiagram({
          bounds: event.view.bounds,
        }))
>>>>>>> a5449f05
      }
    },
  )<|MERGE_RESOLUTION|>--- conflicted
+++ resolved
@@ -1,7 +1,6 @@
 // oxlint-disable triple-slash-reference
 // oxlint-disable no-floating-promises
 import {
-  BBox,
   invariant,
   nonexhaustive,
   nonNullable,
@@ -29,14 +28,9 @@
   mergeXYNodesEdges,
   resetEdgeControlPoints,
 } from './assign'
-<<<<<<< HEAD
-import { createViewChange } from './createViewChange'
-=======
->>>>>>> a5449f05
 import { cancelFitDiagram, raiseFitDiagram, setViewport } from './machine.actions.layout'
 import { machine } from './machine.setup'
 import {
-  calcViewportForBounds,
   findDiagramEdge,
   findDiagramNode,
   typedSystem,
@@ -917,27 +911,11 @@
       )
 
       if (recenter) {
-<<<<<<< HEAD
-        enqueue(cancelFitDiagram())
-        const nextViewport = calcViewportForBounds(
-          context,
-          event.view.bounds,
-        )
-        let zoom = Math.min(nextViewport.zoom, context.viewport.zoom)
-        const center = BBox.center(event.view.bounds)
-        context.xyflow!.setCenter(
-          Math.round(center.x),
-          Math.round(center.y),
-          { zoom },
-        )
-        enqueue(raiseFitDiagram())
-=======
         // Recenter the diagram to fit all elements
         enqueue(cancelFitDiagram())
         enqueue(raiseFitDiagram({
           bounds: event.view.bounds,
         }))
->>>>>>> a5449f05
       }
     },
   )