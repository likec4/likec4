// oxlint-disable triple-slash-reference
// oxlint-disable no-floating-promises
/// <reference path="../../../node_modules/xstate/dist/declarations/src/guards.d.ts" />
import {
  BBox,
  invariant,
  nonexhaustive,
  nonNullable,
} from '@likec4/core'
import type {
  DiagramNode,
  Fqn,
  LayoutType,
  NodeId,
  NodeNotation as ElementNotation,
  ViewId,
} from '@likec4/core/types'
import { type Rect, nodeToRect } from '@xyflow/system'
import { produce } from 'immer'
import { hasAtLeast, isTruthy } from 'remeda'
import {
  assertEvent,
} from 'xstate'
import { Base } from '../../base'
import type { OpenSourceParams } from '../../LikeC4Diagram.props'
import type { Types } from '../types'
import { createLayoutConstraints } from '../useLayoutConstraints'
import { type AlignmentMode, getAligner, toNodeRect } from './aligners'
import {
  focusNodesEdges,
  mergeXYNodesEdges,
  resetEdgeControlPoints,
} from './assign'
import { createViewChange } from './createViewChange'
import { cancelFitDiagram, raiseFitDiagram, setViewport } from './machine.actions.layout'
import { machine } from './machine.setup'
import {
  calcViewportForBounds,
  findDiagramEdge,
  findDiagramNode,
  parseViewPaddings,
  typedSystem,
} from './utils'

export * from './machine.actions.layout'

export const disableCompareWithLatest = () =>
  machine.assign(({ context }) => {
    return {
      toggledFeatures: {
        ...context.toggledFeatures,
        enableCompareWithLatest: false,
      },
      viewportOnAutoLayout: null,
      viewportOnManualLayout: null,
    }
  })

export const onEdgeDoubleClick = () =>
  machine.assign(({ context, event }) => {
    assertEvent(event, 'xyflow.edgeDoubleClick')
    if (!event.edge.data.controlPoints) {
      return {}
    }
    const { nodeLookup } = context.xystore.getState()
    return {
      xyedges: context.xyedges.map(e => {
        if (e.id === event.edge.id) {
          const controlPoints = resetEdgeControlPoints(nodeLookup, e)
          const pt = controlPoints[0]
          return {
            ...e,
            data: {
              ...e.data,
              controlPoints,
              labelBBox: e.data.labelBBox ? { ...e.data.labelBBox, ...pt } : null,
              labelXY: null,
            },
          } as Types.Edge
        }
        return e
      }),
    }
  })

// Simple assign actions that don't depend on others
export const assignLastClickedNode = () =>
  machine.assign(({ context, event }) => {
    assertEvent(event, 'xyflow.nodeClick')
    const { lastClickedNode } = context
    if (!lastClickedNode || lastClickedNode.id !== event.node.id) {
      return {
        lastClickedNode: {
          id: event.node.id as NodeId,
          clicks: 1,
          timestamp: Date.now(),
        },
      }
    }
    return {
      lastClickedNode: {
        id: lastClickedNode.id,
        clicks: lastClickedNode.clicks + 1,
        timestamp: Date.now(),
      },
    }
  })

export const assignFocusedNode = () =>
  machine.assign(({ event }) => {
    let focusedNode
    switch (event.type) {
      case 'xyflow.nodeClick':
        focusedNode = event.node.data.id
        break
      case 'focus.node':
        focusedNode = event.nodeId
        break
      default:
        throw new Error(`Unexpected event type: ${event.type} in action 'assign: focusedNode'`)
    }
    return {
      focusedNode,
    }
  })

export const resetLastClickedNode = () =>
  machine.assign(() => ({
    lastClickedNode: null,
  }))

export const updateFeatures = () =>
  machine.assign(({ event }) => {
    assertEvent(event, 'update.features')
    return {
      features: { ...event.features },
    }
  })

export const updateInputs = () =>
  machine.assign(({ event }) => {
    assertEvent(event, 'update.inputs')
    return { ...event.inputs }
  })

export const updateXYNodesEdges = () =>
  machine.assign(({ context, event }) => {
    assertEvent(event, 'update.view')
    const update = mergeXYNodesEdges(context, event)

    let { lastClickedNode, focusedNode, activeWalkthrough } = context
    if (lastClickedNode || focusedNode || activeWalkthrough) {
      const nodeIds = new Set(update.xynodes.map(n => n.id))
      if (lastClickedNode && !nodeIds.has(lastClickedNode.id)) {
        lastClickedNode = null
      }
      if (focusedNode && !nodeIds.has(focusedNode)) {
        focusedNode = null
      }

      const stepId = activeWalkthrough?.stepId
      if (stepId && !update.xyedges.some(e => e.id === stepId)) {
        activeWalkthrough = null
      }
      return {
        ...update,
        lastClickedNode,
        focusedNode,
        activeWalkthrough,
      }
    }

    return update
  })

export const focusOnNodesAndEdges = () =>
  machine.enqueueActions(({ context, enqueue }) => {
    const next = focusNodesEdges(context)
    if (next) {
      enqueue.assign(next)
    } else {
      // No focused node, cancel focus
      enqueue.raise({ type: 'key.esc' })
    }
  })

export const undimEverything = () =>
  machine.assign(({ context }) => ({
    xynodes: context.xynodes.map(Base.setDimmed(false)),
    xyedges: context.xyedges.map(Base.setData({
      dimmed: false,
      active: false,
    })),
  }))

export const assignDynamicViewVariant = () =>
  machine.assign(({ event }) => {
    assertEvent(event, 'switch.dynamicViewVariant')
    return {
      dynamicViewVariant: event.variant,
    }
  })

// Mouse event handlers with parameters
export const onNodeMouseEnter = (params?: { node: Types.Node }) =>
  machine.assign(({ context, event }) => {
    let node = params?.node
    if (!node) {
      assertEvent(event, 'xyflow.nodeMouseEnter')
      node = event.node
    }
    return {
      xynodes: context.xynodes.map(n => {
        if (n.id === node.id) {
          return Base.setHovered(n, true)
        }
        return n
      }),
    }
  })

export const onNodeMouseLeave = (params?: { node: Types.Node }) =>
  machine.assign(({ context, event }) => {
    let node = params?.node
    if (!node) {
      assertEvent(event, 'xyflow.nodeMouseLeave')
      node = event.node
    }
    return {
      xynodes: context.xynodes.map(n => {
        if (n.id === node.id) {
          return Base.setHovered(n, false)
        }
        return n
      }),
    }
  })

export const emitPaneClick = () =>
  machine.emit(() => ({
    type: 'paneClick',
  }))

export const emitOpenSource = (params?: OpenSourceParams) =>
  machine.emit(({ event }) => {
    if (params) {
      return ({
        type: 'openSource',
        params,
      })
    }
    assertEvent(event, 'open.source')
    return {
      type: 'openSource',
      params: event,
    }
  })

export const emitInitialized = () =>
  machine.emit(({ context }) => {
    invariant(context.xyflow, 'XYFlow instance not found')
    return {
      type: 'initialized',
      instance: context.xyflow,
    }
  })

export const emitNodeClick = () =>
  machine.emit(({ context, event }) => {
    assertEvent(event, 'xyflow.nodeClick')
    const node = nonNullable(findDiagramNode(context, event.node.id), `Node ${event.node.id} not found in diagram`)
    return {
      type: 'nodeClick',
      node,
      xynode: event.node,
    }
  })

export const emitNavigateTo = (params?: { viewId: ViewId }) =>
  machine.emit(({ context }) => ({
    type: 'navigateTo',
    viewId: params?.viewId ?? nonNullable(context.lastOnNavigate, 'Invalid state, lastOnNavigate is null').toView,
  }))

export const emitEdgeClick = () =>
  machine.emit(({ context, event }) => {
    assertEvent(event, 'xyflow.edgeClick')
    const edge = nonNullable(findDiagramEdge(context, event.edge.id), `Edge ${event.edge.id} not found in diagram`)
    return {
      type: 'edgeClick',
      edge,
      xyedge: event.edge,
    }
  })

export const emitOnChange = () =>
  machine.enqueueActions(({ event, enqueue }) => {
    assertEvent(event, 'emit.onChange')
    enqueue.assign({
      viewportChangedManually: true,
    })
    enqueue.emit({
      type: 'onChange',
      change: event.change,
    })
  })

export const emitOnLayoutTypeChange = () =>
  machine.enqueueActions(({ event, system, context, enqueue }) => {
    if (!context.features.enableCompareWithLatest) {
      console.warn('Layout type cannot be changed while CompareWithLatest feature is disabled')
      return
    }
    const currentLayoutType = context.view._layout
    // toggle
    let nextLayoutType: LayoutType = currentLayoutType === 'auto' ? 'manual' : 'auto'

    if (event.type === 'emit.onLayoutTypeChange') {
      nextLayoutType = event.layoutType
    }

    if (currentLayoutType === nextLayoutType) {
      console.warn('Ignoring layout type change event, layout type is already', currentLayoutType)
      return
    }

    if (context.toggledFeatures.enableCompareWithLatest === true) {
      // Check if we are switching from manual to auto layout while a sync is pending
      if (currentLayoutType === 'manual' && nextLayoutType === 'auto') {
        const syncLayoutActor = typedSystem(system).syncLayoutActorRef
        const isPending = syncLayoutActor && syncLayoutActor.getSnapshot().hasTag('pending')
        if (isPending) {
          enqueue.sendTo(syncLayoutActor, { type: 'cancel' })
        }
      }

      const currentViewport = context.viewport
      if (currentLayoutType === 'auto') {
        enqueue.assign({
          viewportOnAutoLayout: currentViewport,
        })
      }
      if (currentLayoutType === 'manual') {
        enqueue.assign({
          viewportOnManualLayout: currentViewport,
        })
      }
    }

    enqueue.emit({
      type: 'onLayoutTypeChange',
      layoutType: nextLayoutType,
    })
  })

export const layoutAlign = (params?: { mode: AlignmentMode }) =>
  machine.createAction(({ context, event }) => {
    let mode
    if (params) {
      mode = params.mode
    } else {
      assertEvent(event, 'layout.align')
      mode = event.mode
    }
    const xystore = nonNullable(context.xystore, 'xystore is not initialized')
    const { nodeLookup, parentLookup } = xystore.getState()

    const selectedNodes = new Set(nodeLookup.values().filter(n => n.selected).map(n => n.id))
    const nodesToAlign = [...selectedNodes.difference(new Set(parentLookup.keys()))]

    if (!hasAtLeast(nodesToAlign, 2)) {
      console.warn('At least 2 nodes must be selected to align')
      return
    }
    const constraints = createLayoutConstraints(xystore, nodesToAlign)
    const aligner = getAligner(mode)

    const nodes = nodesToAlign.map(id => ({
      node: nonNullable(nodeLookup.get(id)),
      rect: nonNullable(constraints.rects.get(id)),
    }))
    aligner.computeLayout(nodes.map(({ node }) => toNodeRect(node)))

    for (const { rect, node } of nodes) {
      rect.positionAbsolute = {
        ...rect.positionAbsolute,
        ...aligner.applyPosition(toNodeRect(node)),
      }
    }
    constraints.updateXYFlow()
  })

export const resetEdgesControlPoints = () =>
  machine.assign(({ context }) => {
    const { nodeLookup } = context.xystore.getState()
    return {
      xyedges: context.xyedges.map(edge => {
        if (!edge.data.controlPoints) {
          return edge
        }
        const controlPoints = resetEdgeControlPoints(nodeLookup, edge)
        const pt = controlPoints[0]
        return {
          ...edge,
          data: {
            ...edge.data,
            controlPoints,
            labelBBox: edge.data.labelBBox ? { ...edge.data.labelBBox, x: pt.x, y: pt.y } : null,
            labelXY: edge.data.labelXY ? pt : null,
          },
        } as Types.Edge
      }),
    }
  })

export const notationsHighlight = () =>
  machine.assign(({ context, event }) => {
    assertEvent(event, 'notations.highlight')

    const { notation, kind } = event
    const targetKinds = kind ? [kind] : notation.kinds

    const shouldHighlight = (node: DiagramNode) =>
      node.notation === notation.title &&
      node.shape === notation.shape &&
      node.color === notation.color &&
      targetKinds.includes(node.kind)

    const xynodes = context.xynodes.map((n) => {
      const node = findDiagramNode(context, n.id)
      const highlighted = node && shouldHighlight(node)
      return Base.setDimmed(n, highlighted ? false : 'immediate')
    })

    const xyedges = context.xyedges.map((edge) => {
      return Base.setDimmed(edge, true)
    })

    return { xynodes, xyedges }
  })

export const tagHighlight = () =>
  machine.assign(({ context, event }) => {
    assertEvent(event, 'tag.highlight')
    return {
      xynodes: context.xynodes.map((n) => {
        if (n.data.tags?.includes(event.tag)) {
          return Base.setDimmed(n, false)
        }
        return Base.setDimmed(n, true)
      }),
    }
  })

export const assignToggledFeatures = () =>
  machine.assign(({ context, event }) => {
    assertEvent(event, 'toggle.feature')
    const currentValue = context.toggledFeatures[`enable${event.feature}`] ??
      context.features[`enable${event.feature}`]
    const nextValue = event.forceValue ?? !currentValue

    return {
      toggledFeatures: {
        ...context.toggledFeatures,
        [`enable${event.feature}`]: nextValue,
      },
    }
  })

// SendTo actions that don't depend on others
export const closeSearch = () =>
  machine.sendTo(
    ({ system }) => typedSystem(system).searchActorRef!,
    {
      type: 'close',
    },
  )

export const closeAllOverlays = () =>
  machine.sendTo(
    ({ system }) => typedSystem(system).overlaysActorRef!,
    {
      type: 'close.all',
    },
  )

export const stopSyncLayout = () =>
  machine.enqueueActions(({ enqueue, system }) => {
    const syncLayoutActor = typedSystem(system).syncLayoutActorRef
    if (!syncLayoutActor) return
    enqueue.stopChild(syncLayoutActor)
  })

/**
 * Ensure that the sync layout actor is running or stopped based on the read-only state
 */
export const ensureSyncLayoutActor = () =>
  machine.enqueueActions(({ context, enqueue, system, check }) => {
    const isReadOnly = check('enabled: Readonly')
    const syncLayoutActor = typedSystem(system).syncLayoutActorRef
    // Check if the context is read-only
    if (isReadOnly && syncLayoutActor) {
      enqueue.stopChild(syncLayoutActor)
      return
    }
    if (!isReadOnly && !syncLayoutActor) {
      enqueue.spawnChild('syncManualLayoutActorLogic', {
        id: 'syncLayout',
        systemId: 'syncLayout',
        input: {
          viewId: context.view.id,
        },
        syncSnapshot: true,
      })
    }
  })

export const startEditing = (subject: 'node' | 'edge' = 'node') =>
  machine.sendTo(
    ({ system }) => typedSystem(system).syncLayoutActorRef!,
    {
      type: 'editing.start',
      subject,
    },
  )

export const sendSynced = () =>
  machine.sendTo(
    ({ system }) => typedSystem(system).syncLayoutActorRef!,
    {
      type: 'synced',
    },
  )

export const stopEditing = (wasChanged = true) =>
  machine.sendTo(
    ({ system }) => typedSystem(system).syncLayoutActorRef!,
    {
      type: 'editing.stop',
      wasChanged,
    },
  )

export const cancelEditing = () =>
  machine.sendTo(
    ({ system }) => typedSystem(system).syncLayoutActorRef!,
    {
      type: 'cancel',
    },
  )

const hasModelFqn = <D extends Types.Node>(node: D): node is D & { data: { modelFqn: Fqn } } =>
  'modelFqn' in node.data && isTruthy(node.data.modelFqn)

export const openElementDetails = (params?: { fqn: Fqn; fromNode?: NodeId | undefined }) =>
  machine.enqueueActions(({ context, event, enqueue, system }) => {
    let initiatedFrom = null as null | {
      node: NodeId
      clientRect: Rect
    }
    let fromNodeId: NodeId | undefined, subject: Fqn
    switch (true) {
      // Use from params if available
      case !!params: {
        subject = params.fqn
        fromNodeId = params.fromNode ?? context.view.nodes.find(n => n.modelRef === params.fqn)?.id
        break
      }
      case event.type === 'xyflow.nodeClick': {
        if (!hasModelFqn(event.node)) {
          console.warn('No modelFqn in clicked node data')
          return
        }
        subject = event.node.data.modelFqn
        fromNodeId = event.node.data.id
        break
      }
      case event.type === 'open.elementDetails': {
        subject = event.fqn
        fromNodeId = event.fromNode
        break
      }
      default: {
        if (!context.lastClickedNode) {
          console.warn('No last clicked node')
          return
        }
        fromNodeId = context.lastClickedNode.id
        const node = context.xynodes.find(n => n.id === fromNodeId)
        if (!node || !hasModelFqn(node)) {
          console.warn('No modelFqn in last clicked node')
          return
        }
        subject = node.data.modelFqn
        break
      }
    }

    const internalNode = fromNodeId ? context.xystore.getState().nodeLookup.get(fromNodeId) : null
    if (fromNodeId && internalNode) {
      const nodeRect = nodeToRect(internalNode)
      const zoom = context.xyflow!.getZoom()

      const clientRect = {
        ...context.xyflow!.flowToScreenPosition(nodeRect),
        width: nodeRect.width * zoom,
        height: nodeRect.height * zoom,
      }
      initiatedFrom = {
        node: fromNodeId,
        clientRect,
      }
    }

    enqueue.sendTo(
      typedSystem(system).overlaysActorRef!,
      {
        type: 'open.elementDetails' as const,
        subject: subject,
        currentView: context.view,
        ...(initiatedFrom && { initiatedFrom }),
      },
    )
  })

export const openOverlay = () =>
  machine.enqueueActions(({ context, event, enqueue, system, check }) => {
    assertEvent(event, ['open.relationshipsBrowser', 'open.relationshipDetails', 'open.elementDetails'])

    if (!check('enabled: Overlays')) {
      console.warn('Overlays feature is disabled')
      return
    }

    switch (event.type) {
      case 'open.elementDetails': {
        check('enabled: ElementDetails')
          ? enqueue(openElementDetails())
          : console.warn('ElementDetails feature is disabled')
        break
      }

      case 'open.relationshipsBrowser': {
        enqueue.sendTo(
          typedSystem(system).overlaysActorRef!,
          {
            type: 'open.relationshipsBrowser',
            subject: event.fqn,
            viewId: context.view.id,
            scope: 'view' as const,
            closeable: true,
            enableChangeScope: true,
            enableSelectSubject: true,
          },
        )
        break
      }
      case 'open.relationshipDetails': {
        enqueue.sendTo(
          typedSystem(system).overlaysActorRef!,
          {
            type: 'open.relationshipDetails',
            viewId: context.view.id,
            ...event.params,
          },
        )
        break
      }
      default:
        nonexhaustive(event)
    }
  })

export const openSourceOfFocusedOrLastClickedNode = () =>
  machine.enqueueActions(({ context, enqueue }) => {
    const nodeId = context.focusedNode ?? context.lastClickedNode?.id
    if (!nodeId || !context.features.enableVscode) return
    const diagramNode = findDiagramNode(context, nodeId)
    if (!diagramNode) return

    if (diagramNode.deploymentRef) {
      enqueue.raise({ type: 'open.source', deployment: diagramNode.deploymentRef })
    } else if (diagramNode.modelRef) {
      enqueue.raise({ type: 'open.source', element: diagramNode.modelRef })
    }
  })

/**
 * Ensure that the overlays actor is running or stopped based on the current feature flags
 */
export const ensureOverlaysActor = () =>
  machine.enqueueActions(({ enqueue, check, system }) => {
    const enableOverlays = check('enabled: Overlays')
    const hasRunning = typedSystem(system).overlaysActorRef
    if (enableOverlays && !hasRunning) {
      enqueue.spawnChild('overlaysActorLogic', { id: 'overlays', systemId: 'overlays' })
      return
    }
    if (!enableOverlays && hasRunning) {
      enqueue.sendTo(hasRunning, {
        type: 'close.all',
      })
      enqueue.stopChild('overlays')
    }
  })

/**
 * Ensure that the search actor is running or stopped based on the current feature flags
 */
export const ensureSearchActor = () =>
  machine.enqueueActions(({ enqueue, context: { features: { enableSearch } }, system }) => {
    const hasRunning = typedSystem(system).searchActorRef
    if (enableSearch && !hasRunning) {
      enqueue.spawnChild('searchActorLogic', { id: 'search', systemId: 'search' })
      return
    }
    if (!enableSearch && hasRunning) {
      enqueue.sendTo(hasRunning, {
        type: 'close',
      })
      enqueue.stopChild('search')
    }
  })

export const onEdgeMouseEnter = () =>
  machine.enqueueActions(({ enqueue, context, event }) => {
    assertEvent(event, 'xyflow.edgeMouseEnter')
    let edge = event.edge
    enqueue.assign({
      xyedges: context.xyedges.map(e => {
        if (e.id === event.edge.id) {
          // Set hovered state (will be used in emitted event)
          edge = Base.setHovered(e, true)
          return edge
        }
        return e
      }),
    })
    enqueue.emit({
      type: 'edgeMouseEnter',
      edge,
      event: event.event,
    })
  })

export const onEdgeMouseLeave = () =>
  machine.enqueueActions(({ enqueue, context, event }) => {
    assertEvent(event, 'xyflow.edgeMouseLeave')
    let edge = event.edge
    enqueue.assign({
      xyedges: context.xyedges.map(e => {
        if (e.id === event.edge.id) {
          edge = Base.setHovered(e, false)
          return edge
        }
        return e
      }),
    })
    enqueue.emit({
      type: 'edgeMouseLeave',
      edge,
      event: event.event,
    })
  })

export const reraise = () => machine.raise(({ event }) => event, { delay: 10 })

export const startHotKeyActor = () => machine.spawnChild('hotkeyActorLogic', { id: 'hotkey' })
export const stopHotKeyActor = () => machine.stopChild('hotkey')

export const handleNavigate = () =>
  machine.enqueueActions(({ enqueue, context, event }) => {
    assertEvent(event, ['navigate.to', 'navigate.back', 'navigate.forward'])
    const {
      view,
      focusedNode,
      activeWalkthrough,
      dynamicViewVariant,
      viewport,
      viewportChangedManually,
      viewportBefore,
      navigationHistory: {
        currentIndex,
        history: _history,
      },
    } = context

    let history = [..._history]
    if (currentIndex < _history.length) {
      const updatedEntry = produce(_history[currentIndex]!, draft => {
        draft.viewport = { ...viewport }
        draft.viewportChangedManually = viewportChangedManually
        draft.focusedNode = focusedNode
        if (view._type === 'dynamic') {
          draft.activeWalkthrough = activeWalkthrough?.stepId ?? null
          draft.dynamicViewVariant = dynamicViewVariant
        } else {
          draft.activeWalkthrough = null
          draft.dynamicViewVariant = null
        }
        if (viewportBefore) {
          draft.viewportBefore = viewportBefore
        } else {
          delete draft.viewportBefore
        }
      })
      history = [..._history]
      history[currentIndex] = updatedEntry
    }

    switch (event.type) {
      case 'navigate.to': {
        enqueue.assign({
          navigationHistory: {
            currentIndex,
            history,
          },
          lastOnNavigate: {
            fromView: context.view.id,
            toView: event.viewId,
            fromNode: event.fromNode ?? null,
          },
        })
        enqueue(emitNavigateTo())
        break
      }
      case 'navigate.back': {
        invariant(currentIndex > 0, 'Cannot navigate back')
        const stepBack = history[currentIndex - 1]!
        enqueue.assign({
          navigationHistory: {
            currentIndex: currentIndex - 1,
            history,
          },
          lastOnNavigate: null,
        })
        enqueue(emitNavigateTo({ viewId: stepBack.viewId }))
        break
      }
      case 'navigate.forward': {
        invariant(currentIndex < history.length - 1, 'Cannot navigate forward')
        const stepForward = history[currentIndex + 1]!
        enqueue.assign({
          navigationHistory: {
            currentIndex: currentIndex + 1,
            history,
          },
          lastOnNavigate: null,
        })
        enqueue(emitNavigateTo({ viewId: stepForward.viewId }))
        break
      }
      default:
        nonexhaustive(event)
    }
  })

export const updateView = () =>
  machine.enqueueActions(
    ({ enqueue, event, context }) => {
      if (event.type !== 'update.view') {
        console.warn(`Ignoring unexpected event type: ${event.type} in action 'update.view'`)
        return
      }
      const nextView = event.view
      const isAnotherView = nextView.id !== context.view.id

      if (isAnotherView) {
        console.warn('updateView called for another view - ignoring', { event })
        return
      }

      enqueue(updateXYNodesEdges())

      if (event.source === 'internal') {
        return
      }

      enqueue(sendSynced())

      let recenter = !context.viewportChangedManually && !context.focusedNode && !context.activeWalkthrough

      if (context.toggledFeatures.enableCompareWithLatest === true && context.view._layout !== nextView._layout) {
        if (nextView._layout === 'auto' && context.viewportOnAutoLayout) {
          enqueue(
            setViewport({
              viewport: context.viewportOnAutoLayout,
              duration: 0,
            }),
          )
          return
        }
        // If switching to manual layout, restore previous manual layout viewport
        if (nextView._layout === 'manual' && context.viewportOnManualLayout) {
          enqueue(
            setViewport({
              viewport: context.viewportOnManualLayout,
              duration: 0,
            }),
          )
          return
        }
      }

      // Check if dynamic view mode changed
      recenter = recenter || (
        nextView._type === 'dynamic' &&
        context.view._type === 'dynamic' &&
        nextView.variant !== context.view.variant
      )

      // Check if comparing layouts is enabled and layout changed
      recenter = recenter || (
        context.toggledFeatures.enableCompareWithLatest === true &&
        !!nextView._layout &&
        context.view._layout !== nextView._layout
      )

      if (recenter) {
<<<<<<< HEAD
        // Recenter the diagram to fit all elements
        enqueue(cancelFitDiagram())
        enqueue(raiseFitDiagram({
          bounds: event.view.bounds,
        }))
=======
        enqueue(cancelFitDiagram())
        const nextViewport = calcViewportForBounds(
          context,
          event.view.bounds,
        )
        let zoom = Math.min(nextViewport.zoom, context.viewport.zoom)
        const center = BBox.center(event.view.bounds)
        context.xyflow!.setCenter(
          Math.round(center.x),
          Math.round(center.y),
          { zoom },
        )
        enqueue(raiseFitDiagram())
>>>>>>> 4a590799
      }
    },
  )<|MERGE_RESOLUTION|>--- conflicted
+++ resolved
@@ -917,27 +917,11 @@
       )
 
       if (recenter) {
-<<<<<<< HEAD
         // Recenter the diagram to fit all elements
         enqueue(cancelFitDiagram())
         enqueue(raiseFitDiagram({
           bounds: event.view.bounds,
         }))
-=======
-        enqueue(cancelFitDiagram())
-        const nextViewport = calcViewportForBounds(
-          context,
-          event.view.bounds,
-        )
-        let zoom = Math.min(nextViewport.zoom, context.viewport.zoom)
-        const center = BBox.center(event.view.bounds)
-        context.xyflow!.setCenter(
-          Math.round(center.x),
-          Math.round(center.y),
-          { zoom },
-        )
-        enqueue(raiseFitDiagram())
->>>>>>> 4a590799
       }
     },
   )