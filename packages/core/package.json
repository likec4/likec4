--- conflicted
+++ resolved
@@ -70,12 +70,8 @@
   },
   "dependencies": {
     "defu": "^6.1.4",
-<<<<<<< HEAD
     "remeda": "^2.17.3",
-    "type-fest": "4.27.0"
-=======
     "type-fest": "4.27.1"
->>>>>>> e5cd635f
   },
   "devDependencies": {
     "@dagrejs/dagre": "^1.1.4",
