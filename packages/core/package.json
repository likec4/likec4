{
  "name": "@likec4/core",
  "version": "1.17.0",
  "license": "MIT",
  "homepage": "https://likec4.dev",
  "author": "Denis Davydkov <denis@davydkov.com>",
  "repository": {
    "type": "git",
    "url": "https://github.com/likec4/likec4.git",
    "directory": "packages/core"
  },
  "bugs": "https://github.com/likec4/likec4/issues",
  "scripts": {
    "typecheck": "tsc --noEmit",
    "build": "unbuild",
    "lint": "run -T eslint src/ --fix",
    "test": "vitest run --no-isolate",
    "test:watch": "vitest",
    "clean": "rm -r -f dist"
  },
  "files": [
    "dist",
    "src",
    "!**/*.spec.ts",
    "!**/__tests__/*",
    "!**/*.map"
  ],
  "type": "module",
  "sideEffects": false,
  "exports": {
    ".": "./src/index.ts",
    "./compute-view": "./src/compute-view/index.ts",
    "./types": "./src/types/index.ts"
  },
  "publishConfig": {
    "registry": "https://registry.npmjs.org",
    "access": "public",
    "exports": {
      ".": {
        "import": {
          "types": "./dist/index.d.mts",
          "default": "./dist/index.mjs"
        },
        "require": {
          "types": "./dist/index.d.cts",
          "default": "./dist/index.cjs"
        }
      },
      "./compute-view": {
        "import": {
          "types": "./dist/compute-view/index.d.mts",
          "default": "./dist/compute-view/index.mjs"
        },
        "require": {
          "types": "./dist/compute-view/index.d.cts",
          "default": "./dist/compute-view/index.cjs"
        }
      },
      "./types": {
        "import": {
          "types": "./dist/types/index.d.mts",
          "default": "./dist/types/index.mjs"
        },
        "require": {
          "types": "./dist/types/index.d.cts",
          "default": "./dist/types/index.cjs"
        }
      }
    }
  },
  "dependencies": {
    "defu": "^6.1.4",
    "remeda": "^2.16.0",
    "type-fest": "4.27.0"
  },
  "devDependencies": {
    "@dagrejs/dagre": "^1.1.4",
    "@likec4/tsconfig": "workspace:*",
    "@mantine/colors-generator": "7.14.1",
    "@types/natural-compare-lite": "^1.4.2",
    "@types/object-hash": "^3.0.6",
    "chroma-js": "^3.1.2",
    "execa": "^9.3.1",
    "natural-compare-lite": "^1.4.0",
<<<<<<< HEAD
    "object-hash": "^3.0.0",
    "turbo": "^2.3.0",
=======
    "remeda": "^2.17.3",
    "turbo": "^2.3.1",
>>>>>>> c732b566
    "typescript": "^5.6.3",
    "unbuild": "^3.0.0-rc.11",
    "vitest": "^2.1.5"
  },
  "packageManager": "yarn@4.5.2"
}<|MERGE_RESOLUTION|>--- conflicted
+++ resolved
@@ -70,7 +70,7 @@
   },
   "dependencies": {
     "defu": "^6.1.4",
-    "remeda": "^2.16.0",
+    "remeda": "^2.17.3",
     "type-fest": "4.27.0"
   },
   "devDependencies": {
@@ -82,13 +82,8 @@
     "chroma-js": "^3.1.2",
     "execa": "^9.3.1",
     "natural-compare-lite": "^1.4.0",
-<<<<<<< HEAD
     "object-hash": "^3.0.0",
-    "turbo": "^2.3.0",
-=======
-    "remeda": "^2.17.3",
     "turbo": "^2.3.1",
->>>>>>> c732b566
     "typescript": "^5.6.3",
     "unbuild": "^3.0.0-rc.11",
     "vitest": "^2.1.5"
