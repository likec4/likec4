--- conflicted
+++ resolved
@@ -67,14 +67,9 @@
     "@types/object-hash": "^3.0.6",
     "chroma-js": "^3.1.2",
     "natural-compare-lite": "^1.4.0",
-<<<<<<< HEAD
     "object-hash": "^3.0.0",
-    "remeda": "^2.17.3",
-    "turbo": "^2.3.1",
-=======
     "remeda": "^2.17.4",
     "turbo": "^2.3.2",
->>>>>>> 2d59ab91
     "typescript": "^5.7.2",
     "unbuild": "^3.0.0-rc.11",
     "vitest": "^2.1.6"
