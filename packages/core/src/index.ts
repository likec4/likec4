--- conflicted
+++ resolved
@@ -1,9 +1,4 @@
-<<<<<<< HEAD
-export type * from './types'
-export * from './types'
-=======
 export * from './colors'
->>>>>>> 90c564da
 export * from './compute-view'
 export * from './errors'
 export * from './model-index'
