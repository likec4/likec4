--- conflicted
+++ resolved
@@ -1,10 +1,6 @@
 import { indexBy } from 'remeda'
 import { ModelIndex } from '../model-index'
-<<<<<<< HEAD
-import type { Element, Relation, Tag } from '../types'
-=======
 import type { Element, ElementKind, Fqn, Relation, RelationID, Tag } from '../types'
->>>>>>> 90c564da
 
 /**
               ┌──────────────────────────────────────────────────┐
@@ -103,45 +99,22 @@
 })
 
 export const fakeElements = {
-<<<<<<< HEAD
-  amazon: {
-    id: 'amazon',
-    kind: 'system',
-    title: 'amazon'
-  },
-  cloud: {
-    id: 'cloud',
-    kind: 'system',
-    title: 'cloud'
-  },
-  customer: {
-=======
   'cloud': el({
     id: 'cloud',
     kind: 'system',
     title: 'cloud'
   }),
   'customer': el({
->>>>>>> 90c564da
     id: 'customer',
     kind: 'actor',
     title: 'customer',
     shape: 'person'
-<<<<<<< HEAD
-  },
-  support: {
-=======
   }),
   'support': el({
->>>>>>> 90c564da
     id: 'support',
     kind: 'actor',
     title: 'support',
     shape: 'person'
-<<<<<<< HEAD
-  },
-  'amazon.s3': {
-=======
   }),
   'amazon': el({
     id: 'amazon',
@@ -149,20 +122,10 @@
     title: 'amazon'
   }),
   'amazon.s3': el({
->>>>>>> 90c564da
     id: 'amazon.s3',
     kind: 'component',
     title: 's3',
     shape: 'storage'
-<<<<<<< HEAD
-  },
-  'cloud.backend': {
-    id: 'cloud.backend',
-    kind: 'container',
-    title: 'backend'
-  },
-  'cloud.frontend': {
-=======
   }),
   'cloud.backend': el({
     id: 'cloud.backend',
@@ -170,20 +133,10 @@
     title: 'backend'
   }),
   'cloud.frontend': el({
->>>>>>> 90c564da
     id: 'cloud.frontend',
     kind: 'container',
     title: 'frontend',
     shape: 'browser'
-<<<<<<< HEAD
-  },
-  'cloud.backend.graphql': {
-    id: 'cloud.backend.graphql',
-    kind: 'component',
-    title: 'graphql'
-  },
-  'cloud.backend.storage': {
-=======
   }),
   'cloud.backend.graphql': el({
     id: 'cloud.backend.graphql',
@@ -191,84 +144,16 @@
     title: 'graphql'
   }),
   'cloud.backend.storage': el({
->>>>>>> 90c564da
     id: 'cloud.backend.storage',
     kind: 'component',
     title: 'storage',
     tags: ['old' as Tag]
-<<<<<<< HEAD
-  },
-  'cloud.frontend.adminPanel': {
-=======
   }),
   'cloud.frontend.adminPanel': el({
->>>>>>> 90c564da
     id: 'cloud.frontend.adminPanel',
     kind: 'component',
     title: 'adminPanel',
     tags: ['old' as Tag]
-<<<<<<< HEAD
-  },
-  'cloud.frontend.dashboard': {
-    id: 'cloud.frontend.dashboard',
-    kind: 'component',
-    title: 'dashboard'
-  }
-} satisfies Record<
-  string,
-  Omit<Element, 'id' | 'kind'> & {
-    id: string
-    kind: string
-  }
->
-export type FakeElementIds = keyof typeof fakeElements
-
-export const fakeRelations = {
-  'customer:cloud.frontend.dashboard': {
-    id: 'customer:cloud.frontend.dashboard',
-    source: 'customer',
-    target: 'cloud.frontend.dashboard',
-    title: ''
-  },
-  'support:cloud.frontend.adminPanel': {
-    id: 'support:cloud.frontend.adminPanel',
-    source: 'support',
-    target: 'cloud.frontend.adminPanel',
-    title: ''
-  },
-  'cloud.backend.storage:amazon.s3': {
-    id: 'cloud.backend.storage:amazon.s3',
-    source: 'cloud.backend.storage',
-    target: 'amazon.s3',
-    title: ''
-  },
-  'cloud.backend.graphql:cloud.backend.storage': {
-    id: 'cloud.backend.graphql:cloud.backend.storage',
-    source: 'cloud.backend.graphql',
-    target: 'cloud.backend.storage',
-    title: ''
-  },
-  'cloud.frontend.dashboard:cloud.backend.graphql': {
-    id: 'cloud.frontend.dashboard:cloud.backend.graphql',
-    source: 'cloud.frontend.dashboard',
-    target: 'cloud.backend.graphql',
-    title: ''
-  },
-  'cloud.frontend.adminPanel:cloud.backend.graphql': {
-    id: 'cloud.frontend.adminPanel:cloud.backend.graphql',
-    source: 'cloud.frontend.adminPanel',
-    target: 'cloud.backend.graphql',
-    title: ''
-  }
-} satisfies Record<
-  string,
-  Omit<Relation, 'id' | 'source' | 'target'> & {
-    id: string
-    source: string
-    target: string
-  }
->
-=======
   }),
   'cloud.frontend.dashboard': el({
     id: 'cloud.frontend.dashboard',
@@ -320,16 +205,11 @@
     target: 'cloud.backend.graphql'
   })
 ]
->>>>>>> 90c564da
 
 export type FakeRelationIds = keyof typeof fakeRelations
 
 export const fakeModel = () =>
   ModelIndex.from({
     elements: fakeElements,
-<<<<<<< HEAD
-    relations: fakeRelations
-=======
     relations: indexBy(fakeRelations, r => r.id)
->>>>>>> 90c564da
   })