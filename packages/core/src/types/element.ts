--- conflicted
+++ resolved
@@ -10,25 +10,6 @@
 }
 
 export type ElementKind = Opaque<string, 'ElementKind'>
-<<<<<<< HEAD
-
-/**
- * TailwindCSS based color palette
- */
-export type ThemeColor =
-  | 'amber'
-  | 'blue'
-  | 'gray'
-  | 'slate'
-  | 'green'
-  | 'indigo'
-  | 'muted'
-  | 'primary'
-  | 'red'
-  | 'secondary'
-  | 'sky'
-=======
->>>>>>> 90c564da
 export type ElementShape =
   | 'rectangle'
   | 'person'
@@ -38,13 +19,8 @@
   | 'storage'
   | 'queue'
 
-<<<<<<< HEAD
-export const DefaultThemeColor: ThemeColor = 'primary'
-export const DefaultElementShape: ElementShape = 'rectangle'
-=======
 export const DefaultThemeColor = 'primary' satisfies ThemeColor
 export const DefaultElementShape = 'rectangle' satisfies ElementShape
->>>>>>> 90c564da
 
 export interface ElementStyle {
   shape?: ElementShape
