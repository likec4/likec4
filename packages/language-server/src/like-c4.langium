--- conflicted
+++ resolved
@@ -809,13 +809,8 @@
 terminal URI_WITH_SCHEMA: /\w+:\/\/\S+/;
 terminal URI_RELATIVE: /\.{0,2}\/[^\/]\S+/;
 
-<<<<<<< HEAD
 terminal DotUnderscore: /\b\._(?![_a-zA-Z])/;
-terminal DotWildcard: /\b\.\*/;
-=======
-terminal DotUnderscore: /\b\._/;
 terminal DotWildcard: /\b\.\*{1,2}/;
->>>>>>> 2d59ab91
 terminal Hash: '#';
 
 // No space allowed before dot
