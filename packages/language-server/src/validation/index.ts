import { UriUtils, ValidationCategory } from 'langium'
import { isLikeC4LangiumDocument, type ast } from '../ast'
import { logger } from '../logger'
import type { LikeC4Services } from '../module'
import { elementChecks } from './element'
import { relationChecks } from './relation'
import {
  elementKindChecks,
  modelRuleChecks,
  modelViewsChecks,
  relationshipChecks,
  specificationRuleChecks,
  tagChecks
} from './specification'
import { viewChecks } from './view'
import { incomingExpressionChecks, outgoingExpressionChecks } from './view-predicates'

export function registerValidationChecks(services: LikeC4Services) {
  logger.info('registerValidationChecks')
  const registry = services.validation.ValidationRegistry
  // const checks: ValidationChecks = {
  // Element: validator.checkElementNameDuplicates,
  // Tag: validator.checkTagDuplicates,
  // ElementKind: elementKindChecks(services),
  // ElementStyleProperty: validator.checkElementStyleProperty,
  // View: validator.checkViewNameDuplicates,
  // ColorStyleProperty: validator.checkColorStyleProperty,
  // }
<<<<<<< HEAD
  registry.register<ast.LikeC4AstType>({
    SpecificationRule: specificationRuleChecks(services),
    Model: modelRuleChecks(services),
    ModelViews: modelViewsChecks(services),
    ElementView: viewChecks(services),
    Element: elementChecks(services),
    ElementKind: elementKindChecks(services),
    Relation: relationChecks(services),
    Tag: tagChecks(services),
    RelationshipKind: relationshipChecks(services),
    IncomingExpression: incomingExpressionChecks(services),
    OutgoingExpression: outgoingExpressionChecks(services)
  })
=======
  registry.register<ast.LikeC4AstType>(
    {
      ElementView: viewChecks(services),
      Element: elementChecks(services),
      ElementKind: elementKindChecks(services),
      Relation: relationChecks(services),
      Tag: tagChecks(services),
      RelationshipKind: relationshipChecks(services),
      IncomingExpression: incomingExpressionChecks(services),
      OutgoingExpression: outgoingExpressionChecks(services)
    },
    'slow'
  )
>>>>>>> d1ce2432

  const connection = services.shared.lsp.Connection
  if (connection) {
    // workaround for bug in langium
    services.shared.workspace.DocumentBuilder.onUpdate((_, deleted) => {
      for (const uri of deleted) {
        void connection.sendDiagnostics({
          uri: uri.toString(),
          diagnostics: []
        })
      }
    })
  }
}<|MERGE_RESOLUTION|>--- conflicted
+++ resolved
@@ -26,7 +26,6 @@
   // View: validator.checkViewNameDuplicates,
   // ColorStyleProperty: validator.checkColorStyleProperty,
   // }
-<<<<<<< HEAD
   registry.register<ast.LikeC4AstType>({
     SpecificationRule: specificationRuleChecks(services),
     Model: modelRuleChecks(services),
@@ -39,22 +38,7 @@
     RelationshipKind: relationshipChecks(services),
     IncomingExpression: incomingExpressionChecks(services),
     OutgoingExpression: outgoingExpressionChecks(services)
-  })
-=======
-  registry.register<ast.LikeC4AstType>(
-    {
-      ElementView: viewChecks(services),
-      Element: elementChecks(services),
-      ElementKind: elementKindChecks(services),
-      Relation: relationChecks(services),
-      Tag: tagChecks(services),
-      RelationshipKind: relationshipChecks(services),
-      IncomingExpression: incomingExpressionChecks(services),
-      OutgoingExpression: outgoingExpressionChecks(services)
-    },
-    'slow'
-  )
->>>>>>> d1ce2432
+  }, 'slow')
 
   const connection = services.shared.lsp.Connection
   if (connection) {
