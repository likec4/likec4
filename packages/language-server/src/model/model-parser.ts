import { invariant } from '@likec4/core'
<<<<<<< HEAD
import type { LangiumDocument } from 'langium'
import { DefaultWeakMap } from 'mnemonist'
=======
import { type LangiumDocument, DocumentCache, DocumentState } from 'langium'
import DefaultWeakMap from 'mnemonist/default-weak-map'
>>>>>>> facfa78c
import { pipe } from 'remeda'
import type { LikeC4DocumentProps, ParsedLikeC4LangiumDocument } from '../ast'
import { isFqnIndexedDocument } from '../ast'
import type { LikeC4Services } from '../module'
import { BaseParser } from './parser/Base'
import { DeploymentModelParser } from './parser/DeploymentModelParser'
import { DeploymentViewParser } from './parser/DeploymentViewParser'
import { ExpressionV2Parser } from './parser/FqnRefParser'
import { GlobalsParser } from './parser/GlobalsParser'
import { ModelParser } from './parser/ModelParser'
import { PredicatesParser } from './parser/PredicatesParser'
import { SpecificationParser } from './parser/SpecificationParser'
import { ViewsParser } from './parser/ViewsParser'

export type ModelParsedListener = () => void

const DocumentParserFromMixins = pipe(
  BaseParser,
  ExpressionV2Parser,
  ModelParser,
  DeploymentModelParser,
  DeploymentViewParser,
  PredicatesParser,
  SpecificationParser,
  ViewsParser,
  GlobalsParser,
)

export class DocumentParser extends DocumentParserFromMixins {
}

export class LikeC4ModelParser {
  private cachedParsers: DocumentCache<string, DocumentParser>

  constructor(private services: LikeC4Services) {
    this.cachedParsers = new DocumentCache(services.shared, DocumentState.Validated)
  }

  parse(doc: LangiumDocument): ParsedLikeC4LangiumDocument {
    invariant(isFqnIndexedDocument(doc), `Not a FqnIndexedDocument: ${doc.uri.toString(true)}`)
    try {
      const props: Required<Omit<LikeC4DocumentProps, 'c4fqnIndex' | 'diagnostics'>> = {
        c4Specification: {
          tags: new Set(),
          elements: {},
          relationships: {},
          colors: {},
          deployments: {},
        },
        c4Elements: [],
        c4Relations: [],
        c4Deployments: [],
        c4DeploymentRelations: [],
        c4Globals: {
          predicates: {},
          dynamicPredicates: {},
          styles: {},
        },
        c4Views: [],
      }
      doc = Object.assign(doc, props)
      const parser = this.forDocument(doc)
      parser.parseSpecification()
      parser.parseModel()
      parser.parseGlobals()
      parser.parseDeployment()
      parser.parseViews()
      return parser.doc
    } catch (cause) {
      throw new Error(`Error parsing document ${doc.uri.toString()}`, { cause })
    }
  }

  forDocument(doc: LangiumDocument): DocumentParser {
    invariant(isFqnIndexedDocument(doc), `Not a FqnIndexedDocument: ${doc.uri.toString(true)}`)
    return this.cachedParsers.get(
      doc.uri,
      'DocumentParser',
      () => new DocumentParser(this.services, doc as ParsedLikeC4LangiumDocument),
    )
  }
}<|MERGE_RESOLUTION|>--- conflicted
+++ resolved
@@ -1,11 +1,6 @@
 import { invariant } from '@likec4/core'
-<<<<<<< HEAD
-import type { LangiumDocument } from 'langium'
+import { type LangiumDocument, DocumentCache, DocumentState } from 'langium'
 import { DefaultWeakMap } from 'mnemonist'
-=======
-import { type LangiumDocument, DocumentCache, DocumentState } from 'langium'
-import DefaultWeakMap from 'mnemonist/default-weak-map'
->>>>>>> facfa78c
 import { pipe } from 'remeda'
 import type { LikeC4DocumentProps, ParsedLikeC4LangiumDocument } from '../ast'
 import { isFqnIndexedDocument } from '../ast'
