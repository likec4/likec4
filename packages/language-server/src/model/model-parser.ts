--- conflicted
+++ resolved
@@ -8,7 +8,6 @@
   ParsedAstElement,
   ParsedAstElementView,
   ParsedAstRelation,
-  ParsedAstSpecification,
   ParsedLikeC4LangiumDocument
 } from '../ast'
 import {
@@ -27,7 +26,6 @@
 import { logError, logWarnError, logger } from '../logger'
 import type { LikeC4Services } from '../module'
 import type { FqnIndex } from './fqn-index'
-import { first } from 'remeda'
 
 export type ModelParsedListener = () => void
 
@@ -79,20 +77,12 @@
     // return prevHash !== doc.c4hash
   }
 
-<<<<<<< HEAD
-    const specs = first(doc.parseResult.value.specifications)?.elements
-    if (specs) {
-      for (const { kind, style } of specs) {
-        if (kind.name in specification.kinds) {
-          logger.warn(`Duplicate specification for kind ${kind.name}`)
-=======
   private parseSpecification({ parseResult, c4Specification }: ParsedLikeC4LangiumDocument) {
-    const element_specs = parseResult.value.specification?.elements
-    if (element_specs) {
+    const element_specs = parseResult.value.specifications.flatMap(s => s.elements)
+    if (element_specs.length > 0) {
       for (const { kind, style } of element_specs) {
         if (kind.name in c4Specification.kinds) {
           logger.warn(`Duplicate specification for element kind ${kind.name}`)
->>>>>>> d97fdaeb
           continue
         }
         try {
@@ -105,12 +95,8 @@
       }
     }
 
-<<<<<<< HEAD
-    const relations_specs = first(doc.parseResult.value.specifications)?.relationships
-=======
-    const relations_specs = parseResult.value.specification?.relationships
->>>>>>> d97fdaeb
-    if (relations_specs) {
+    const relations_specs = parseResult.value.specifications.flatMap(s => s.relationships)
+    if (relations_specs.length > 0) {
       for (const { kind, props } of relations_specs) {
         if (kind.name in c4Specification.relationships) {
           logger.warn(`Duplicate specification for relationship kind ${kind.name}`)
@@ -146,25 +132,6 @@
       }
       nonexhaustive(el)
     }
-<<<<<<< HEAD
-
-    const docviews = first(doc.parseResult.value.views)?.views
-    if (docviews) {
-      for (const view of docviews) {
-        try {
-          const v = this.parseElementView(view)
-          ElementViewOps.writeId(view, v.id)
-          views.push(v)
-        } catch (e) {
-          logWarnError(e)
-        }
-      }
-    }
-    // const prevHash = doc.c4hash ?? ''
-    // doc.c4hash = c4hash(doc)
-    // return prevHash !== doc.c4hash
-=======
->>>>>>> d97fdaeb
   }
 
   private parseElement(astNode: ast.Element): ParsedAstElement {
@@ -227,15 +194,13 @@
   }
 
   private parseViews(doc: ParsedLikeC4LangiumDocument) {
-    const docviews = doc.parseResult.value.views?.views
-    if (docviews) {
-      for (const view of docviews) {
-        try {
-          const v = this.parseElementView(view)
-          doc.c4Views.push(v)
-        } catch (e) {
-          logWarnError(e)
-        }
+    const docviews = doc.parseResult.value.views.flatMap(v => v.views)
+    for (const view of docviews) {
+      try {
+        const v = this.parseElementView(view)
+        doc.c4Views.push(v)
+      } catch (e) {
+        logWarnError(e)
       }
     }
   }
