import debounceFunction from 'debounce-fn'
import { logError, logger } from './logger'
import type { LikeC4Services } from './module'

import { nonexhaustive } from '@likec4/core'
import { URI, UriUtils } from 'langium'
import { isLikeC4LangiumDocument } from './ast'
<<<<<<< HEAD
import {
  buildDocuments,
  changeView,
  computeView,
  fetchModel,
  fetchRawModel,
  locate,
  onDidChangeModel
} from './protocol'
=======
import { buildDocuments, computeView, fetchModel, fetchRawModel, locate, onDidChangeModel } from './protocol'
>>>>>>> 940972b9

export class Rpc {
  constructor(private services: LikeC4Services) {}

  init() {
    const modelBuilder = this.services.likec4.ModelBuilder
    const modelLocator = this.services.likec4.ModelLocator
    const viewEditor = this.services.likec4.ViewsEditor
    const connection = this.services.shared.lsp.Connection
    if (!connection) {
      logger.info(`[ServerRpc] no connection, not initializing`)
      return
    }
    logger.info(`[ServerRpc] init`)
    const LangiumDocuments = this.services.shared.workspace.LangiumDocuments
    const DocumentBuilder = this.services.shared.workspace.DocumentBuilder

    modelBuilder.onModelParsed(
      debounceFunction(
        () => void connection.sendNotification(onDidChangeModel, '').catch(logError),
        {
          before: true,
          after: true,
          wait: 250,
          maxWait: 1000
        }
      )
    )

    connection.onRequest(fetchModel, async _cancelToken => {
      let model
      try {
        model = modelBuilder.buildModel() ?? null
      } catch (e) {
        model = null
        logError(e)
      }
      return Promise.resolve({ model })
    })

    connection.onRequest(fetchRawModel, async _cancelToken => {
      let rawmodel
      try {
        rawmodel = modelBuilder.buildRawModel() ?? null
      } catch (e) {
        rawmodel = null
        logError(e)
      }
      return Promise.resolve({ rawmodel })
    })

    connection.onRequest(computeView, async ({ viewId }, _cancelToken) => {
      return Promise.resolve({
        view: modelBuilder.computeView(viewId)
      })
    })

    connection.onRequest(buildDocuments, async ({ docs }, cancelToken) => {
      const changed = docs.map(d => URI.parse(d))
      const notChanged = (uri: URI) => changed.every(c => !UriUtils.equals(c, uri))
      const deleted = LangiumDocuments.all
        .filter(d => isLikeC4LangiumDocument(d) && notChanged(d.uri))
        .map(d => d.uri)
        .toArray()
      logger.debug(
        `[ServerRpc] received request to build:
  changed (total ${changed.length}):${docs.map(d => '\n    - ' + d).join('')}
  deleted (total ${deleted.length}):${deleted.map(d => '\n    - ' + d.toString()).join('\n')}`
      )
      await DocumentBuilder.update(changed, deleted, cancelToken)
    })

    connection.onRequest(locate, params => {
      if ('element' in params) {
        return modelLocator.locateElement(params.element, params.property ?? 'name')
      }
      if ('relation' in params) {
        return modelLocator.locateRelation(params.relation)
      }
      if ('view' in params) {
        return modelLocator.locateView(params.view)
      }
      nonexhaustive(params)
    })

    connection.onRequest(changeView, async ({ change }, _cancelToken) => {
      return await viewEditor.applyChange(change)
    })
  }
}<|MERGE_RESOLUTION|>--- conflicted
+++ resolved
@@ -5,7 +5,6 @@
 import { nonexhaustive } from '@likec4/core'
 import { URI, UriUtils } from 'langium'
 import { isLikeC4LangiumDocument } from './ast'
-<<<<<<< HEAD
 import {
   buildDocuments,
   changeView,
@@ -15,9 +14,6 @@
   locate,
   onDidChangeModel
 } from './protocol'
-=======
-import { buildDocuments, computeView, fetchModel, fetchRawModel, locate, onDidChangeModel } from './protocol'
->>>>>>> 940972b9
 
 export class Rpc {
   constructor(private services: LikeC4Services) {}
