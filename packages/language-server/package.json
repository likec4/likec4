{
  "name": "@likec4/language-server",
  "description": "LikeC4 Language Server",
  "version": "0.60.0",
  "license": "MIT",
  "bugs": "https://github.com/likec4/likec4/issues",
  "homepage": "https://likec4.dev",
  "author": "Denis Davydkov <denis@davydkov.com>",
  "files": [
    "dist",
    "contrib",
    "!**/__mocks__/",
    "!**/__tests__/",
    "!**/*.spec.*",
    "!**/*.map"
  ],
  "repository": {
    "type": "git",
    "url": "https://github.com/likec4/likec4.git",
    "directory": "packages/language-server"
  },
  "type": "module",
  "exports": {
    ".": "./src/index.ts",
    "./browser": "./src/browser/index.ts",
    "./protocol": "./src/protocol.ts",
    "./node": "./src/node/index.ts"
  },
  "publishConfig": {
    "registry": "https://registry.npmjs.org",
    "access": "public",
    "exports": {
      ".": {
        "types": "./dist/index.d.ts",
        "default": "./dist/index.js"
      },
      "./browser": {
        "types": "./dist/browser/index.d.ts",
        "default": "./dist/browser/index.js"
      },
      "./protocol": {
        "types": "./dist/protocol.d.ts",
        "default": "./dist/protocol.js"
      },
      "./node": {
        "types": "./dist/node/index.d.ts",
        "default": "./dist/node/index.js"
      }
    }
  },
  "scripts": {
    "typecheck": "tsc --noEmit",
    "watch:langium": "langium generate --watch",
    "watch:ts": "tsc --watch",
    "generate": "langium generate",
    "prepack": "unbuild",
    "build:turbo": "run -T turbo build --filter='language-server'",
    "build": "unbuild",
    "dev": "run-p 'watch:*'",
    "lint": "run -T eslint src/ --fix",
    "clean": "run -T rimraf dist contrib",
    "test": "vitest run"
  },
  "dependencies": {
    "@likec4/core": "workspace:*",
    "@likec4/graph": "workspace:*",
    "@total-typescript/ts-reset": "^0.5.1",
    "debounce-fn": "^6.0.0",
    "fast-equals": "^5.0.1",
    "langium": "^3.0.0",
    "object-hash": "^3.0.0",
    "p-debounce": "^4.0.0",
    "rambdax": "^9.1.1",
    "remeda": "^1.44.0",
    "string-hash": "^1.1.3",
    "strip-indent": "^4.0.0",
    "type-fest": "^4.10.3",
    "ufo": "^1.3.2",
    "vscode-languageserver": "9.0.1",
    "vscode-languageserver-protocol": "3.17.5",
    "vscode-uri": "3.0.8"
  },
  "devDependencies": {
    "@types/node": "^20.11.25",
    "@types/object-hash": "^3.0.6",
    "@types/string-hash": "^1",
    "execa": "^8.0.1",
    "langium-cli": "^3.0.1",
<<<<<<< HEAD
    "npm-run-all2": "^6.1.2",
    "typescript": "^5.3.3",
=======
    "npm-run-all2": "^5.0.2",
    "typescript": "^5.4.2",
>>>>>>> 78020ddb
    "unbuild": "^2.0.0",
    "vitest": "^1.3.1"
  },
  "packageManager": "yarn@4.1.1"
}<|MERGE_RESOLUTION|>--- conflicted
+++ resolved
@@ -86,13 +86,8 @@
     "@types/string-hash": "^1",
     "execa": "^8.0.1",
     "langium-cli": "^3.0.1",
-<<<<<<< HEAD
     "npm-run-all2": "^6.1.2",
-    "typescript": "^5.3.3",
-=======
-    "npm-run-all2": "^5.0.2",
     "typescript": "^5.4.2",
->>>>>>> 78020ddb
     "unbuild": "^2.0.0",
     "vitest": "^1.3.1"
   },
