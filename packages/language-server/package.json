{
  "name": "@likec4/language-server",
  "description": "LikeC4 Language Server",
  "version": "1.17.0",
  "license": "MIT",
  "bugs": "https://github.com/likec4/likec4/issues",
  "homepage": "https://likec4.dev",
  "author": "Denis Davydkov <denis@davydkov.com>",
  "files": [
    "dist",
    "contrib",
    "src",
    "!**/__mocks__/",
    "!**/__tests__/",
    "!**/*.spec.*",
    "!**/*.map"
  ],
  "repository": {
    "type": "git",
    "url": "https://github.com/likec4/likec4.git",
    "directory": "packages/language-server"
  },
  "type": "module",
  "sideEffects": false,
  "exports": {
    ".": {
      "browser": "./src/browser.ts",
      "default": "./src/index.ts"
    },
    "./likec4lib": "./src/likec4lib.ts",
    "./browser": "./src/browser.ts",
    "./protocol": "./src/protocol.ts"
  },
  "publishConfig": {
    "registry": "https://registry.npmjs.org",
    "access": "public",
    "exports": {
      ".": {
        "browser": {
          "types": "./dist/browser.d.ts",
          "import": "./dist/browser.mjs",
          "require": "./dist/browser.cjs"
        },
        "default": {
          "types": "./dist/index.d.ts",
          "import": "./dist/index.mjs",
          "require": "./dist/index.cjs"
        }
      },
      "./likec4lib": {
        "types": "./dist/likec4lib.d.ts",
        "import": "./dist/likec4lib.mjs",
        "require": "./dist/likec4lib.cjs"
      },
      "./browser": {
        "types": "./dist/browser.d.ts",
        "import": "./dist/browser.mjs",
        "require": "./dist/browser.cjs"
      },
      "./protocol": {
        "types": "./dist/protocol.d.ts",
        "import": "./dist/protocol.mjs",
        "require": "./dist/protocol.cjs"
      }
    }
  },
  "scripts": {
    "typecheck": "tsc --noEmit",
    "prepack": "turbo run build",
    "build": "unbuild",
    "pregenerate": "rm -f src/generated/*",
    "watch:langium": "langium generate --watch",
    "watch:ts": "tsc --watch",
    "generate": "langium generate && tsx scripts/generate-icons.ts",
    "dev": "run-p 'watch:*'",
    "lint": "run -T eslint src/ --fix",
    "clean": "rm -r -f dist contrib",
    "test": "vitest run --no-isolate",
    "test-dbg": "vitest run --no-isolate -t formating",
    "vitest:ui": "vitest --no-isolate --ui",
    "test:watch": "vitest"
  },
  "dependencies": {
    "@likec4/core": "workspace:*",
    "@likec4/log": "workspace:*",
    "@msgpack/msgpack": "^3.0.0-beta2",
    "@smithy/util-base64": "^3.0.0",
    "fast-equals": "^5.0.1",
    "indent-string": "^5.0.0",
    "json5": "^2.2.3",
<<<<<<< HEAD
    "langium": "3.2.0",
=======
    "langium": "3.3.0",
    "object-hash": "^3.0.0",
>>>>>>> b8ca5447
    "p-debounce": "^4.0.0",
    "remeda": "^2.17.3",
    "string-hash": "^1.1.3",
    "strip-indent": "^4.0.0",
    "type-fest": "4.27.1",
    "ufo": "^1.5.4",
    "vscode-jsonrpc": "8.2.0",
    "vscode-languageserver": "9.0.1",
    "vscode-languageserver-types": "3.17.5",
    "vscode-uri": "3.0.8"
  },
  "devDependencies": {
    "@likec4/icons": "workspace:*",
    "@likec4/tsconfig": "workspace:*",
    "@types/node": "^20.17.7",
    "@types/string-hash": "^1.1.3",
    "@vitest/coverage-v8": "^2.1.5",
    "execa": "^9.3.1",
    "langium-cli": "3.3.0",
    "npm-run-all2": "^7.0.1",
    "tsx": "~4.9.3",
    "turbo": "^2.3.1",
    "typescript": "^5.7.2",
    "unbuild": "^3.0.0-rc.11",
    "vitest": "^2.1.5"
  },
  "packageManager": "yarn@4.5.3"
}<|MERGE_RESOLUTION|>--- conflicted
+++ resolved
@@ -88,12 +88,7 @@
     "fast-equals": "^5.0.1",
     "indent-string": "^5.0.0",
     "json5": "^2.2.3",
-<<<<<<< HEAD
-    "langium": "3.2.0",
-=======
     "langium": "3.3.0",
-    "object-hash": "^3.0.0",
->>>>>>> b8ca5447
     "p-debounce": "^4.0.0",
     "remeda": "^2.17.3",
     "string-hash": "^1.1.3",
