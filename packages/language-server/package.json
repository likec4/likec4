--- conflicted
+++ resolved
@@ -150,13 +150,9 @@
     "vscode-languageserver": "catalog:vscode",
     "vscode-languageserver-protocol": "catalog:vscode",
     "vscode-languageserver-types": "catalog:vscode",
-<<<<<<< HEAD
+    "vscode-uri": "catalog:vscode",
     "which": "^5.0.0",
     "zod": "catalog:utils"
-=======
-    "vscode-uri": "catalog:vscode",
-    "which": "^5.0.0"
->>>>>>> 220d76dc
   },
   "packageManager": "pnpm@10.11.0"
 }