--- conflicted
+++ resolved
@@ -61,12 +61,8 @@
     "@likec4/graph": "workspace:*",
     "@total-typescript/ts-reset": "^0.5.1",
     "debounce-fn": "^6.0.0",
-<<<<<<< HEAD
     "fast-equals": "^5.0.1",
-    "langium": "^2.1.3",
-=======
     "langium": "^3.0.0",
->>>>>>> b12605db
     "object-hash": "^3.0.0",
     "p-debounce": "^4.0.0",
     "rambdax": "^9.1.1",
@@ -84,19 +80,11 @@
     "@types/object-hash": "^3.0.6",
     "@types/string-hash": "^1",
     "execa": "^8.0.1",
-<<<<<<< HEAD
-    "langium-cli": "^2.1.0",
+    "langium-cli": "^3.0.1",
     "npm-run-all2": "^6.1.2",
-=======
-    "langium-cli": "^3.0.1",
-    "npm-run-all2": "^5.0.2",
->>>>>>> b12605db
     "typescript": "^5.3.3",
     "unbuild": "^2.0.0",
     "vitest": "^1.3.1"
   },
-  "packageManager": "yarn@4.1.0",
-  "volta": {
-    "extends": "../../package.json"
-  }
+  "packageManager": "yarn@4.1.0"
 }