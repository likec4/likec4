import type { ComputedView, DiagramView } from '@likec4/core'
import { DotLayouter } from '@likec4/layouts'
import { red, grey } from 'kleur/colors'

export async function layoutViews(views: ComputedView[]): Promise<DiagramView[]> {
<<<<<<< HEAD
=======
  const dot = new DotLayouter()
>>>>>>> 90c564da
  try {
    const diagrams = [] as DiagramView[]
    for (const view of views) {
      console.debug(grey(`    view: ${view.id}`))
      diagrams.push(await dot.layout(view))
    }
    return diagrams
  } catch (error) {
    console.error(red('⛔️ Fail'))
    console.error(error)
    throw error
  } finally {
    dot.dispose()
  }
}<|MERGE_RESOLUTION|>--- conflicted
+++ resolved
@@ -3,10 +3,7 @@
 import { red, grey } from 'kleur/colors'
 
 export async function layoutViews(views: ComputedView[]): Promise<DiagramView[]> {
-<<<<<<< HEAD
-=======
   const dot = new DotLayouter()
->>>>>>> 90c564da
   try {
     const diagrams = [] as DiagramView[]
     for (const view of views) {
