--- conflicted
+++ resolved
@@ -1,8 +1,4 @@
-<<<<<<< HEAD
 import type { DiagramNode, NodeId } from '@likec4/core'
-=======
-import type { DiagramEdge, DiagramNode, NodeId } from '@likec4/core'
->>>>>>> d8b86bf6
 import { defaultTheme as theme, nonNullable } from '@likec4/core'
 import { useHookableRef, useUpdateEffect } from '@react-hookz/web'
 import { useSpring } from '@react-spring/konva'
