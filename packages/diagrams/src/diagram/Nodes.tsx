--- conflicted
+++ resolved
@@ -1,10 +1,12 @@
 import type { Fqn } from '@likec4/core'
 import { nonexhaustive } from '@likec4/core'
 import { isEqualSimple } from '@react-hookz/deep-equal/esnext'
+import { usePrevious, usePreviousDistinct, useSyncedRef, useToggle } from '@react-hookz/web/esm'
 import type { ControllerUpdate, UseTransitionProps } from '@react-spring/konva'
-import { useSpring, useTransition } from '@react-spring/konva'
-import { memo, useRef } from 'react'
-import { AnimatedCircle, AnimatedGroup, AnimatedRect } from '../konva'
+import { easings, useSpring, useTransition } from '@react-spring/konva'
+import { mix, toHex, lighten } from 'khroma'
+import { memo, useCallback, useMemo, useRef } from 'react'
+import { AnimatedCircle, AnimatedGroup, Rect } from '../konva'
 import { Portal } from '../konva-portal'
 import { ZoomInIcon } from './icons'
 import type { ShapeComponent } from './shapes'
@@ -16,8 +18,7 @@
 import { isCompound, useNodeSpringsFn } from './springs'
 import { DiagramGesture, useHoveredEdge, useHoveredNodeId, useSetHoveredNode } from './state'
 import type { DiagramNode, DiagramTheme, DiagramView, LikeC4Theme, OnNodeClick } from './types'
-import { useToggle } from '@react-hookz/web/esm'
-import { lighten, mix, scale, toHex } from 'khroma'
+import { Group } from 'react-konva'
 
 function nodeShape({ shape }: DiagramNode): ShapeComponent {
   switch (shape) {
@@ -170,51 +171,30 @@
 
     const springs = ctrl.springs
 
-    let zoomInIconY: number
-    switch (node.shape) {
-      case 'browser':
-      case 'mobile':
-        zoomInIconY = node.size.height - 20
-        break
-      default:
-        zoomInIconY = node.size.height - 16
-    }
-
     return (
       <Portal selector='.top' enabled={isHovered && !_isCompound}>
         <AnimatedGroup
           name={node.id}
           visible={expired !== true}
-<<<<<<< HEAD
-          onPointerEnter={e => {
-            setHoveredNode(node)
-            if (isNavigatable) {
-              mousePointer(e)
-=======
           {...(animate && {
-            onPointerEnter: e => {
+            onPointerEnter: _ => {
               setHoveredNode(node)
-              // if (isNavigatable) {
-              //   mousePointer(e)
-              // }
             },
             onPointerLeave: e => {
               setHoveredNode(null)
               mouseDefault(e)
->>>>>>> 44d21825
             }
-          }}
-          onPointerLeave={e => {
-            setHoveredNode(null)
-            mouseDefault(e)
-          }}
+          })}
           {...(onNodeClick && {
             onPointerClick: e => {
               if (DiagramGesture.isDragging || e.evt.button !== 0) {
                 return
               }
               e.cancelBubble = true
-              onNodeClick(node, e)
+              // Navigation handled by NodeZoomBtn
+              if (!isNavigatable) {
+                onNodeClick(node, e)
+              }
             }
           })}
           x={springs.x}
@@ -233,9 +213,27 @@
                 node={node}
                 theme={theme}
                 springs={springs}
-                labelOffsetX={isNavigatable ? -20 : 0}
+                labelOffsetX={isNavigatable ? -22 : 0}
               />
-              {isNavigatable && <ZoomInIcon opacity={0.9} size={20} x={18} y={21} />}
+              {isNavigatable && (
+                <>
+                  <Rect
+                    x={0}
+                    y={0}
+                    width={node.size.width}
+                    height={Math.min(node.size.height, 150)}
+                    perfectDrawEnabled={false}
+                  />
+                  <CompoundZoomBtn
+                    animate={animate}
+                    node={node}
+                    ctrl={ctrl}
+                    theme={theme}
+                    isHovered={isHovered}
+                    onNodeClick={onNodeClick}
+                  />
+                </>
+              )}
             </>
           )}
           {!_isCompound && (
@@ -270,8 +268,9 @@
   onNodeClick: OnNodeClick
 }
 
-const NodeZoomBtn = ({ animate, node, theme, ctrl, isHovered, onNodeClick }: NodeZoomBtn) => {
-  const size = 32
+const NodeZoomBtn = ({ animate, node, theme, isHovered: _isHovered, onNodeClick }: NodeZoomBtn) => {
+  const size = 30
+  const halfSize = size / 2
   const colors = theme.elements[node.color]
   let zoomInIconY: number
   switch (node.shape) {
@@ -285,16 +284,16 @@
   const fill = toHex(mix(colors.fill, colors.stroke, 65))
   const onOver = toHex(mix(colors.fill, colors.stroke, 75))
   const [isOver, toggleOver] = useToggle(false)
+  const isHovered = _isHovered || isOver
   const props = useSpring({
     to: {
       fill: isOver ? onOver : fill,
-      opacity: isHovered ? 1 : 0,
-      y: isHovered ? zoomInIconY + 4 : zoomInIconY,
-      scaleX: isOver ? 1.45 : isHovered ? 1.25 : 1,
-      scaleY: isOver ? 1.45 : isHovered ? 1.25 : 1,
-      shadowBlur: isOver ? 6 : 4,
-      shadowOpacity: isOver ? 0.3 : 0.15,
-      shadowOffsetY: isOver ? 8 : 6
+      opacity: isOver ? 1 : 0,
+      y: zoomInIconY + (isOver ? 2 : 0),
+      scale: isOver ? 1.38 : 1,
+      // shadowBlur: isOver ? 6 : 4,
+      shadowOpacity: isOver ? 0.3 : 0.15
+      // shadowOffsetY: isOver ? 8 : 6
     },
     delay: isHovered && !isOver ? 100 : 0,
     immediate: !animate
@@ -303,10 +302,12 @@
     <AnimatedGroup
       x={node.size.width / 2}
       y={props.y}
-      offsetX={size / 2}
-      offsetY={size / 2}
-      scaleX={props.scaleX}
-      scaleY={props.scaleY}
+      offsetX={halfSize}
+      offsetY={halfSize}
+      scaleX={props.scale}
+      scaleY={props.scale}
+      width={size}
+      height={size}
       onPointerEnter={e => {
         toggleOver(true)
         mousePointer(e)
@@ -315,23 +316,106 @@
         toggleOver(false)
         mouseDefault(e)
       }}
+      onPointerClick={e => {
+        if (DiagramGesture.isDragging || e.evt.button !== 0) {
+          return
+        }
+        e.cancelBubble = true
+        onNodeClick(node, e)
+      }}
     >
       <AnimatedCircle
-        x={size / 2}
-        y={size / 2}
-        radius={size / 2}
+        x={halfSize}
+        y={halfSize}
+        radius={halfSize}
         fill={props.fill}
-        shadowBlur={props.shadowBlur}
+        shadowBlur={4}
         shadowOpacity={props.shadowOpacity}
-        shadowOffsetX={0}
-        shadowOffsetY={props.shadowOffsetY}
+        shadowOffsetX={2}
+        shadowOffsetY={6}
         shadowColor={theme.shadow}
         shadowEnabled={isHovered}
         perfectDrawEnabled={false}
         opacity={props.opacity}
-        hitStrokeWidth={30}
+        hitStrokeWidth={halfSize}
       />
-      <ZoomInIcon size={16} x={size / 2} y={size / 2} />
+      <ZoomInIcon size={16} x={halfSize} y={halfSize} />
     </AnimatedGroup>
   )
+}
+
+const CompoundZoomBtn = ({
+  animate,
+  node,
+  theme,
+  ctrl,
+  isHovered: _isHovered,
+  onNodeClick
+}: NodeZoomBtn) => {
+  const size = 28
+  const [isOver, toggleOver] = useToggle(false)
+  const halfSize = size / 2
+  const fill = toHex(lighten(ctrl.springs.fill.get(), 10))
+  const isHovered = _isHovered || isOver
+  const props = useSpring({
+    to: {
+      opacity: isOver ? 1 : 0,
+      x: halfSize + 4 - (isOver ? 4 : 0),
+      y: halfSize + 6 - (isOver ? 4 : 0),
+      scale: isOver ? 1.35 : 1,
+      // shadowBlur: isOver ? 6 : 4,
+      shadowOpacity: isOver ? 0.3 : 0.15
+      // shadowOffsetY: isOver ? 8 : 6
+    },
+    delay: isHovered && !isOver ? 100 : 0,
+    // delay: isOver ? 150 : (isHovered ? 70 : 0),
+    immediate: !animate
+  })
+  return (
+    <Group
+      onPointerEnter={e => {
+        toggleOver(true)
+        mousePointer(e)
+      }}
+      onPointerLeave={e => {
+        toggleOver(false)
+        mouseDefault(e)
+      }}
+      onPointerClick={e => {
+        if (DiagramGesture.isDragging || e.evt.button !== 0) {
+          return
+        }
+        e.cancelBubble = true
+        onNodeClick(node, e)
+      }}
+    >
+      <AnimatedGroup
+        x={props.x}
+        y={props.y}
+        offsetX={halfSize}
+        offsetY={halfSize}
+        scaleX={props.scale}
+        scaleY={props.scale}
+        width={size}
+        height={size}
+      >
+        <AnimatedCircle
+          x={halfSize}
+          y={halfSize}
+          radius={halfSize}
+          fill={fill}
+          shadowBlur={4}
+          shadowOpacity={props.shadowOpacity}
+          shadowOffsetX={2}
+          shadowOffsetY={6}
+          shadowColor={theme.shadow}
+          shadowEnabled={isHovered}
+          perfectDrawEnabled={false}
+          opacity={props.opacity}
+          hitStrokeWidth={halfSize}
+        />
+        <ZoomInIcon size={16} x={halfSize} y={halfSize} />
+      </AnimatedGroup>
+    </Group>
+  )
 }