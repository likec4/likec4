--- conflicted
+++ resolved
@@ -1,10 +1,6 @@
 {
   "name": "@likec4/diagrams",
-<<<<<<< HEAD
   "version": "1.0.0-next.13",
-=======
-  "version": "0.60.4",
->>>>>>> b0f32398
   "license": "MIT",
   "bugs": "https://github.com/likec4/likec4/issues",
   "homepage": "https://likec4.dev",
