import type { ComputedView, DiagramView as LayoutedView, ViewID } from '@likec4/core'
import { invariant } from '@likec4/core'
import type TelemetryReporter from '@vscode/extension-telemetry'
import type { TelemetryEventMeasurements } from '@vscode/extension-telemetry'
import pTimeout from 'p-timeout'
import { equals } from 'rambdax'
import type * as vscode from 'vscode'
import type { MemoryStream } from 'xstream'
import xs from 'xstream'

import dropRepeats from 'xstream/extra/dropRepeats'
import { logError, Logger } from '../logger'
import { AbstractDisposable, disposable } from '../util'
import type { ExtensionController } from './ExtensionController'
import type { Rpc } from './Rpc'

function isNotNullish<T>(x: T): x is NonNullable<T> {
  return x !== undefined && x !== null
}

// const StateKeyLikeC4Model = 'c4model:last:views'

type Callback =
  | {
    success: true
    diagram: LayoutedView
    error?: never
  }
  | {
    success: false
    diagram?: never
    error: string
  }
export class C4Model extends AbstractDisposable {
  #activeSubscription: vscode.Disposable | null = null

  private changesStream: MemoryStream<number>

  constructor(
    private ctrl: ExtensionController,
    private rpc: Rpc,
    private telemetry: TelemetryReporter
  ) {
    super()
    this.changesStream = xs
      .create<number>({
        start: listener => {
          invariant(this.#activeSubscription == null, 'changesStream already started')
          Logger.debug('[Extension.C4Model.changes] subscribe onDidChangeModel')
          let changes = 0
          const unsubscribe = this.rpc.onDidChangeModel(() => {
            listener.next(changes++)
          })
          this.#activeSubscription = disposable(() => {
            this.#activeSubscription = null
            unsubscribe.dispose()
            listener.complete()
            Logger.debug('[Extension.C4Model.changes] unsubscribe onDidChangeModel')
          })
        },
        stop: () => {
          Logger.debug('[Extension.C4Model.changes] stop')
          this.#activeSubscription?.dispose()
        }
      })
      .startWith(0)

    this.onDispose(() => {
      this.#activeSubscription?.dispose()
    })
    Logger.debug(`[Extension.C4Model] created`)
  }

  override dispose() {
    super.dispose()
    Logger.debug(`[Extension.C4Model] disposed`)
  }

  private fetchView(viewId: ViewID) {
    Logger.debug(`[Extension.C4Model] fetchView ${viewId}`)
    const promise = this.rpc.computeView(viewId)
    return xs.fromPromise(pTimeout(promise, {
      milliseconds: 5_000,
      message: `fetchView ${viewId} timeout`
    }))
  }

  private layoutView(view: ComputedView) {
    Logger.debug(`[Extension.C4Model] layoutView ${view.id}`)
    const promise = this.ctrl.graphviz.layout(view)
    return xs.fromPromise(pTimeout(promise, {
      milliseconds: 5_000,
      message: `layoutView ${view.id} timeout`
    }))
  }

  public subscribeToView(viewId: ViewID, callback: (result: Callback) => void) {
    Logger.debug(`[Extension.C4Model.subscribe] >> ${viewId}`)
    let t1 = null as null | number
    const subscription = this.changesStream
      .map(() => this.fetchView(viewId))
      .flatten()
      .compose(dropRepeats<ComputedView | null>(equals))
      .map(view => {
        if (!view) {
          callback({
            success: false,
            error: 'View not found'
          })
        }
        return view
      })
      .filter(isNotNullish)
      .map(view => {
        t1 = performance.now()
        return this.layoutView(view)
      })
      .flatten()
      .subscribe({
        next: diagram => {
          if (t1) {
            const ms = (performance.now() - t1).toFixed(3)
            Logger.debug(`[Extension.C4Model.layoutView] ${viewId} in ${ms}ms`)
            t1 = null
          }
          callback({
            success: true,
            diagram
          })
        },
        error: err => {
          const errMessage = err instanceof Error
            ? (err.stack ?? err.name + ': ' + err.message)
            : '' + err
          if (t1) {
            const ms = (performance.now() - t1).toFixed(3)
            Logger.warn(
              `[Extension.C4Model.layoutView] failed ${viewId} in ${ms}ms\n${errMessage}`
            )
            t1 = null
          } else {
            logError(err)
          }

          callback({
            success: false,
<<<<<<< HEAD
            error: err instanceof Error
              ? err.stack ?? `${err.name}: ${err.message}`
              : serializeError(err).message
=======
            error: errMessage
>>>>>>> 0bc93ab1
          })
        }
      })

    return disposable(() => {
      Logger.debug(`[Extension.C4Model.unsubscribe] -- ${viewId}`)
      subscription.unsubscribe()
    })
  }

  public turnOnTelemetry() {
<<<<<<< HEAD
    Logger.info(`[Extension.C4Model] turnOnTelemetry`)
    const Minute = 60_000
=======
    Logger.debug(`[Extension.C4Model] turnOnTelemetry`)
    const Minute = 1000 * 60
>>>>>>> 0bc93ab1
    const telemetry = xs
      .periodic(30 * Minute)
      .drop(1)
      .map(() => xs.from(this.fetchTelemetry()))
      .flatten()
      .compose(dropRepeats((a, b) => equals(a.metrics, b.metrics)))
      .map(({ metrics, ms }) => (metrics ? { ...metrics, ms } : null))
      .filter(isNotNullish)
      .subscribe({
        next: metrics => {
          this.sendTelemetry(metrics)
        },
        error: err => {
          logError(err)
        }
      })
    this.onDispose(() => telemetry.unsubscribe())
  }

  private async fetchTelemetry() {
    const t0 = performance.now()
    const model = await this.rpc.fetchModel()
    const t1 = performance.now()
    return {
      metrics: model
        ? {
          elements: Object.keys(model.elements).length,
          relationships: Object.keys(model.relations).length,
          views: Object.keys(model.views).length
        }
        : null,
      ms: t1 - t0
    }
  }

  private sendTelemetry(measurements: TelemetryEventMeasurements) {
    try {
      this.telemetry.sendTelemetryEvent('model-metrics', {}, measurements)
      Logger.debug(`[Extension.C4Model] send telemetry`)
    } catch (e) {
      logError(e)
    }
  }
}<|MERGE_RESOLUTION|>--- conflicted
+++ resolved
@@ -144,13 +144,7 @@
 
           callback({
             success: false,
-<<<<<<< HEAD
-            error: err instanceof Error
-              ? err.stack ?? `${err.name}: ${err.message}`
-              : serializeError(err).message
-=======
             error: errMessage
->>>>>>> 0bc93ab1
           })
         }
       })
@@ -162,13 +156,8 @@
   }
 
   public turnOnTelemetry() {
-<<<<<<< HEAD
-    Logger.info(`[Extension.C4Model] turnOnTelemetry`)
+    Logger.debug(`[Extension.C4Model] turnOnTelemetry`)
     const Minute = 60_000
-=======
-    Logger.debug(`[Extension.C4Model] turnOnTelemetry`)
-    const Minute = 1000 * 60
->>>>>>> 0bc93ab1
     const telemetry = xs
       .periodic(30 * Minute)
       .drop(1)
