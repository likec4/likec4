--- conflicted
+++ resolved
@@ -5,11 +5,7 @@
 import type { WebviewToExtension } from '@likec4/vscode-preview/protocol'
 import TelemetryReporter from '@vscode/extension-telemetry'
 import { cmdLocate, cmdOpenPreview, cmdPreviewContextOpenSource, cmdRebuild, telemetryKey } from '../const'
-<<<<<<< HEAD
-import { logError, Logger } from '../logger'
-=======
 import { Logger } from '../logger'
->>>>>>> 0bc93ab1
 import { AbstractDisposable } from '../util'
 import { C4Model } from './C4Model'
 import { type GraphvizLayout, WasmGraphvizLayout } from './GraphvizLayout'
@@ -95,14 +91,10 @@
       const rpc = new Rpc(this.client)
       this.onDispose(rpc)
 
-<<<<<<< HEAD
       const messenger = new Messenger(rpc)
       this.onDispose(messenger)
 
-      const c4model = new C4Model(rpc, this._telemetry)
-=======
       const c4model = new C4Model(this, rpc, this._telemetry)
->>>>>>> 0bc93ab1
       c4model.turnOnTelemetry()
       this.onDispose(c4model)
 
