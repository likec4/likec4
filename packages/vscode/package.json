--- conflicted
+++ resolved
@@ -173,11 +173,7 @@
     "@types/vscode": "~1.77.0",
     "@vscode/extension-telemetry": "^0.8.5",
     "@vscode/vsce": "^2.21.0",
-<<<<<<< HEAD
     "esbuild": "^0.19.2",
-=======
-    "esbuild": "^0.19.3",
->>>>>>> 36fdae2a
     "esbuild-plugins-node-modules-polyfill": "^1.6.1",
     "langium": "^2.0.2",
     "npm-run-all": "^4.1.5",
