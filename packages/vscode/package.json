{
  "name": "likec4-vscode",
  "version": "0.45.0",
  "private": true,
  "publisher": "likec4",
  "displayName": "LikeC4",
  "description": "Support for the LikeC4 modeling language",
  "homepage": "https://likec4.dev",
  "author": "Denis Davydkov <denis@davydkov.com>",
  "license": "MIT",
  "files": [
    "dist",
    "data",
    "./language-configuration.json",
    "./likec4.tmLanguage.json",
    "!**/*.map"
  ],
  "repository": {
    "type": "git",
    "url": "https://github.com/likec4/likec4.git",
    "directory": "packages/vscode"
  },
  "bugs": {
    "url": "https://github.com/likec4/likec4/issues",
    "email": "denis@davydkov.com"
  },
  "publishConfig": {
    "registry": "https://registry.npmjs.org",
    "access": "public"
  },
  "vsce": {
    "yarn": true,
    "dependencies": false
  },
  "scripts": {
    "vscode:prepublish": "run build:turbo",
    "open-web": "run build:turbo && yarn dlx @vscode/test-web --quality stable --open-devtools --extensionDevelopmentPath=. $PROJECT_CWD/examples/diagrams-dev/likec4",
    "typecheck": "tsc --noEmit",
    "copy:preview": "shx echo 'copy preview' && shx mkdir -p dist/preview && shx --silent cp -r \"$INIT_CWD/../vscode-preview/dist/*\" dist/preview/",
    "copy": "run-p 'copy:*'",
    "build:turbo": "run -T turbo run build --filter='likec4-vscode'",
    "build:watch": "$npm_node_execpath esbuild.mjs --watch",
    "build": "$npm_node_execpath esbuild.mjs",
    "dev": "$npm_node_execpath esbuild.mjs --watch",
    "lint": "run -T eslint src/ --fix",
    "clean": "run -T rimraf contrib dist src/generated",
    "vsce:publish": "vsce publish"
  },
  "engines": {
    "vscode": "^1.77.0"
  },
  "keywords": [
    "architecture",
    "architecture-as-code",
    "diagrams",
    "c4"
  ],
  "categories": [
    "Programming Languages",
    "Visualization"
  ],
  "icon": "./data/logo256.png",
  "galleryBanner": {
    "color": "#111111",
    "theme": "dark"
  },
  "capabilities": {
    "virtualWorkspaces": true,
    "untrustedWorkspaces": {
      "supported": true
    }
  },
  "contributes": {
    "languages": [
      {
        "id": "likec4",
        "aliases": [
          "LikeC4",
          "Like C4"
        ],
        "extensions": [
          ".c4",
          ".likec4",
          ".like-c4"
        ],
        "configuration": "./language-configuration.json",
        "icon": {
          "light": "./data/icon-256-light.png",
          "dark": "./data/icon-256-dark.png"
        }
      }
    ],
    "grammars": [
      {
        "language": "likec4",
        "scopeName": "source.likec4",
        "path": "./likec4.tmLanguage.json"
      }
    ],
    "configuration": {
      "title": "%ext.title%",
      "properties": {
        "likec4.trace.extension": {
          "type": "string",
          "enum": [
            "off",
            "messages",
            "verbose"
          ],
          "default": "messages",
          "description": "Enable trace logging for the LikeC4 extension."
        },
        "likec4.trace.server": {
          "type": "string",
          "enum": [
            "off",
            "messages",
            "verbose"
          ],
          "default": "off",
          "description": "Traces the communication between VS Code and the LikeC4 language server."
        }
      }
    },
    "menus": {
      "webview/context": [
        {
          "command": "likec4.preview-context-open-source",
          "when": "webviewId == 'likec4-preview'"
        }
      ],
      "commandPalette": [
        {
          "command": "likec4.preview-context-open-source",
          "when": "webviewId == 'likec4-preview'"
        }
      ]
    },
    "commands": [
      {
        "command": "likec4.open-preview",
        "title": "%ext.cmd.open-preview%",
        "category": "%ext.title%"
      },
      {
        "command": "likec4.rebuild",
        "title": "%ext.cmd.rebuild%",
        "category": "%ext.title%"
      },
      {
        "command": "likec4.preview-context-open-source",
        "title": "%ext.cmd.preview-context-open-source%",
        "category": "%ext.title%"
      }
    ]
  },
  "activationEvents": [
    "workspaceContains:**/*.c4",
    "workspaceContains:**/*.likec4",
    "workspaceContains:**/*.like-c4",
    "onWebviewPanel:likec4-preview"
  ],
  "main": "dist/node/extension.js",
  "browser": "dist/browser/extension.js",
  "devDependencies": {
    "@likec4/core": "workspace:*",
    "@likec4/generators": "workspace:*",
    "@likec4/language-server": "workspace:*",
    "@likec4/layouts": "workspace:*",
    "@likec4/vscode-preview": "workspace:*",
    "@types/node": "^16.18.59",
    "@types/vscode": "~1.77.0",
    "@vscode/extension-telemetry": "^0.9.0",
    "@vscode/vsce": "^2.22.0",
    "esbuild": "^0.19.5",
    "esbuild-plugins-node-modules-polyfill": "^1.6.1",
    "langium": "^2.1.2",
    "npm-run-all": "^4.1.5",
    "p-timeout": "^6.1.2",
    "path-browserify": "^1.0.1",
    "rambdax": "^9.1.1",
    "shx": "^0.3.4",
    "tslib": "^2.6.2",
    "typescript": "^5.2.2",
<<<<<<< HEAD
    "vscode-languageclient": "~9.0.1",
    "vscode-languageserver": "~9.0.1",
    "vscode-languageserver-protocol": "3.17.5",
    "vscode-uri": "~3.0.7",
=======
    "vscode-jsonrpc": "8.2.0",
    "vscode-languageclient": "9.0.1",
    "vscode-languageserver": "9.0.1",
    "vscode-languageserver-protocol": "3.17.5",
    "vscode-uri": "3.0.8",
>>>>>>> ba17f44b
    "xstream": "^11.14.0"
  },
  "packageManager": "yarn@4.0.1",
  "volta": {
    "extends": "../../package.json"
  }
}<|MERGE_RESOLUTION|>--- conflicted
+++ resolved
@@ -182,18 +182,11 @@
     "shx": "^0.3.4",
     "tslib": "^2.6.2",
     "typescript": "^5.2.2",
-<<<<<<< HEAD
-    "vscode-languageclient": "~9.0.1",
-    "vscode-languageserver": "~9.0.1",
-    "vscode-languageserver-protocol": "3.17.5",
-    "vscode-uri": "~3.0.7",
-=======
     "vscode-jsonrpc": "8.2.0",
     "vscode-languageclient": "9.0.1",
     "vscode-languageserver": "9.0.1",
     "vscode-languageserver-protocol": "3.17.5",
     "vscode-uri": "3.0.8",
->>>>>>> ba17f44b
     "xstream": "^11.14.0"
   },
   "packageManager": "yarn@4.0.1",
