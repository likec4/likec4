{
  "name": "likec4-vscode",
  "version": "0.58.0",
  "private": true,
  "publisher": "likec4",
  "displayName": "LikeC4",
  "description": "Support for the LikeC4 modeling language",
  "homepage": "https://likec4.dev",
  "author": "Denis Davydkov <denis@davydkov.com>",
  "license": "MIT",
  "files": [
    "dist",
    "data",
    "./language-configuration.json",
    "./likec4.tmLanguage.json",
    "!**/*.map"
  ],
  "repository": {
    "type": "git",
    "url": "https://github.com/likec4/likec4.git",
    "directory": "packages/vscode"
  },
  "bugs": {
    "url": "https://github.com/likec4/likec4/issues",
    "email": "denis@davydkov.com"
  },
  "publishConfig": {
    "registry": "https://registry.npmjs.org",
    "access": "public"
  },
  "vsce": {
    "yarn": true,
    "dependencies": false
  },
  "scripts": {
    "vscode:prepublish": "run build:turbo",
    "open-web": "run build:turbo && yarn dlx @vscode/test-web --quality stable --open-devtools --extensionDevelopmentPath=. /Users/davydkov/Projects/like-c4/likec4/packages/likec4/dev",
    "typecheck": "tsc --noEmit",
    "copy:preview": "shx echo 'copy preview' && shx mkdir -p dist/preview && shx --silent cp -r \"$INIT_CWD/../vscode-preview/dist/*\" dist/preview/",
    "copy": "run-p 'copy:*'",
    "build:turbo": "run -T turbo run build --filter='likec4-vscode'",
    "build:watch": "$npm_node_execpath esbuild.mjs --watch",
    "build": "$npm_node_execpath esbuild.mjs",
    "dev": "$npm_node_execpath esbuild.mjs --watch",
    "lint": "run -T eslint src/ --fix",
    "clean": "run -T rimraf contrib dist src/generated",
    "vsce:publish": "vsce publish --skip-duplicate"
  },
  "engines": {
    "vscode": "^1.77.0"
  },
  "keywords": [
    "architecture",
    "architecture-as-code",
    "diagrams",
    "c4"
  ],
  "categories": [
    "Programming Languages",
    "Visualization"
  ],
  "icon": "./data/logo256.png",
  "galleryBanner": {
    "color": "#111111",
    "theme": "dark"
  },
  "extensionKind": [
    "ui",
    "workspace"
  ],
  "capabilities": {
    "virtualWorkspaces": true,
    "untrustedWorkspaces": {
      "supported": true
    }
  },
  "contributes": {
    "languages": [
      {
        "id": "likec4",
        "aliases": [
          "LikeC4",
          "Like C4"
        ],
        "extensions": [
          ".c4",
          ".likec4",
          ".like-c4"
        ],
        "configuration": "./language-configuration.json",
        "icon": {
          "light": "./data/icon-256-light.png",
          "dark": "./data/icon-256-dark.png"
        }
      }
    ],
    "grammars": [
      {
        "language": "likec4",
        "scopeName": "source.likec4",
        "path": "./likec4.tmLanguage.json"
      }
    ],
    "configuration": {
      "title": "%ext.title%",
      "properties": {
        "likec4.graphviz.mode": {
          "title": "Graphviz mode",
          "description": "If you are experiencing issues with the bundled WASM Graphviz, you switch to local binary (\"dot\").",
          "type": "string",
          "enum": [
            "wasm",
            "binary"
          ],
          "default": "wasm",
          "enumDescriptions": [
            "Bundled wasm (faster)",
            "Local binary (slower)"
          ]
        },
        "likec4.graphviz.path": {
          "type": "string",
          "title": "Graphviz binary path",
          "default": "",
          "description": "Path to the Graphviz dot executable.\nIf empty, extension will try to find it in the PATH."
        },
        "likec4.trace.extension": {
          "type": "string",
          "enum": [
            "off",
            "messages",
            "verbose"
          ],
          "default": "messages",
          "description": "Enable trace logging for the LikeC4 extension."
        },
        "likec4.trace.server": {
          "type": "string",
          "enum": [
            "off",
            "messages",
            "verbose"
          ],
          "default": "off",
          "description": "Traces the communication between VS Code and the LikeC4 language server."
        }
      }
    },
    "menus": {
      "webview/context": [
        {
          "command": "likec4.preview-context-open-source",
          "when": "webviewId == 'likec4-preview'"
        }
      ],
      "commandPalette": [
        {
          "command": "likec4.preview-context-open-source",
          "when": "webviewId == 'likec4-preview'"
        },
        {
          "command": "likec4.locate",
          "when": "webviewId == 'likec4-preview'"
        }
      ]
    },
    "commands": [
      {
        "command": "likec4.open-preview",
        "title": "%ext.cmd.open-preview%",
        "category": "%ext.title%"
      },
      {
        "command": "likec4.rebuild",
        "title": "%ext.cmd.rebuild%",
        "category": "%ext.title%"
      },
      {
        "command": "likec4.preview-context-open-source",
        "title": "%ext.cmd.preview-context-open-source%",
        "category": "%ext.title%"
      },
      {
        "command": "likec4.locate",
        "title": "%ext.cmd.locate%",
        "category": "%ext.title%"
      }
    ]
  },
  "activationEvents": [
    "workspaceContains:**/*.{c4,likec4,like-c4}",
    "onWebviewPanel:likec4-preview"
  ],
  "main": "./dist/node/extension.js",
  "browser": "./dist/browser/extension.js",
  "devDependencies": {
    "@likec4/core": "workspace:*",
    "@likec4/generators": "workspace:*",
    "@likec4/language-server": "workspace:*",
    "@likec4/layouts": "workspace:*",
    "@likec4/vscode-preview": "workspace:*",
    "@types/node": "^16.18.82",
    "@types/vscode": "~1.77.0",
    "@types/which": "^3.0.3",
    "@vscode/extension-telemetry": "^0.9.3",
    "@vscode/vsce": "^2.24.0",
    "esbuild": "^0.19.12",
    "esbuild-plugins-node-modules-polyfill": "^1.6.3",
    "langium": "^3.0.0",
    "npm-run-all2": "^6.1.2",
    "p-timeout": "^6.1.2",
    "path-browserify": "^1.0.1",
    "rambdax": "^9.1.1",
    "shx": "^0.3.4",
    "tslib": "^2.6.2",
    "typescript": "^5.3.3",
    "vscode-jsonrpc": "8.2.0",
    "vscode-languageclient": "9.0.1",
    "vscode-languageserver": "9.0.1",
    "vscode-languageserver-protocol": "3.17.5",
    "vscode-messenger": "^0.4.5",
    "vscode-uri": "3.0.8",
    "which": "^4.0.0",
    "xstream": "^11.14.0"
  },
<<<<<<< HEAD
  "packageManager": "yarn@4.1.0"
=======
  "packageManager": "yarn@4.1.1",
  "volta": {
    "extends": "../../package.json"
  }
>>>>>>> d8b86bf6
}<|MERGE_RESOLUTION|>--- conflicted
+++ resolved
@@ -223,12 +223,5 @@
     "which": "^4.0.0",
     "xstream": "^11.14.0"
   },
-<<<<<<< HEAD
-  "packageManager": "yarn@4.1.0"
-=======
-  "packageManager": "yarn@4.1.1",
-  "volta": {
-    "extends": "../../package.json"
-  }
->>>>>>> d8b86bf6
+  "packageManager": "yarn@4.1.1"
 }