{
  "name": "likec4-vscode",
  "version": "0.57.1",
  "private": true,
  "publisher": "likec4",
  "displayName": "LikeC4",
  "description": "Support for the LikeC4 modeling language",
  "homepage": "https://likec4.dev",
  "author": "Denis Davydkov <denis@davydkov.com>",
  "license": "MIT",
  "files": [
    "dist",
    "data",
    "./language-configuration.json",
    "./likec4.tmLanguage.json",
    "!**/*.map"
  ],
  "repository": {
    "type": "git",
    "url": "https://github.com/likec4/likec4.git",
    "directory": "packages/vscode"
  },
  "bugs": {
    "url": "https://github.com/likec4/likec4/issues",
    "email": "denis@davydkov.com"
  },
  "publishConfig": {
    "registry": "https://registry.npmjs.org",
    "access": "public"
  },
  "vsce": {
    "yarn": true,
    "dependencies": false
  },
  "scripts": {
    "vscode:prepublish": "run build:turbo",
    "open-web": "run build:turbo && yarn dlx @vscode/test-web --quality stable --open-devtools --extensionDevelopmentPath=. $PROJECT_CWD/examples/diagrams-dev/likec4",
    "typecheck": "tsc --noEmit",
    "copy:preview": "shx echo 'copy preview' && shx mkdir -p dist/preview && shx --silent cp -r \"$INIT_CWD/../vscode-preview/dist/*\" dist/preview/",
    "copy": "run-p 'copy:*'",
    "build:turbo": "run -T turbo run build --filter='likec4-vscode'",
    "build:watch": "$npm_node_execpath esbuild.mjs --watch",
    "build": "$npm_node_execpath esbuild.mjs",
    "dev": "$npm_node_execpath esbuild.mjs --watch",
    "lint": "run -T eslint src/ --fix",
    "clean": "run -T rimraf contrib dist src/generated",
    "vsce:publish": "vsce publish --skip-duplicate"
  },
  "engines": {
    "vscode": "^1.77.0"
  },
  "keywords": [
    "architecture",
    "architecture-as-code",
    "diagrams",
    "c4"
  ],
  "categories": [
    "Programming Languages",
    "Visualization"
  ],
  "icon": "./data/logo256.png",
  "galleryBanner": {
    "color": "#111111",
    "theme": "dark"
  },
  "extensionKind": [
    "ui",
    "workspace"
  ],
  "capabilities": {
    "virtualWorkspaces": true,
    "untrustedWorkspaces": {
      "supported": true
    }
  },
  "contributes": {
    "languages": [
      {
        "id": "likec4",
        "aliases": [
          "LikeC4",
          "Like C4"
        ],
        "extensions": [
          ".c4",
          ".likec4",
          ".like-c4"
        ],
        "configuration": "./language-configuration.json",
        "icon": {
          "light": "./data/icon-256-light.png",
          "dark": "./data/icon-256-dark.png"
        }
      }
    ],
    "grammars": [
      {
        "language": "likec4",
        "scopeName": "source.likec4",
        "path": "./likec4.tmLanguage.json"
      }
    ],
    "configuration": {
      "title": "%ext.title%",
      "properties": {
        "likec4.graphviz.mode": {
          "title": "Graphviz mode",
          "description": "If you are experiencing issues with the bundled WASM Graphviz, you switch to local binary (\"dot\").",
          "type": "string",
          "enum": [
            "wasm",
            "binary"
          ],
          "default": "wasm",
          "enumDescriptions": [
            "Bundled wasm (faster)",
            "Local binary (slower)"
          ]
        },
        "likec4.graphviz.path": {
          "type": "string",
          "title": "Graphviz binary path",
          "default": "",
          "description": "Path to the Graphviz dot executable.\nIf empty, extension will try to find it in the PATH."
        },
        "likec4.trace.extension": {
          "type": "string",
          "enum": [
            "off",
            "messages",
            "verbose"
          ],
          "default": "messages",
          "description": "Enable trace logging for the LikeC4 extension."
        },
        "likec4.trace.server": {
          "type": "string",
          "enum": [
            "off",
            "messages",
            "verbose"
          ],
          "default": "off",
          "description": "Traces the communication between VS Code and the LikeC4 language server."
        }
      }
    },
    "menus": {
      "webview/context": [
        {
          "command": "likec4.preview-context-open-source",
          "when": "webviewId == 'likec4-preview'"
        }
      ],
      "commandPalette": [
        {
          "command": "likec4.preview-context-open-source",
          "when": "webviewId == 'likec4-preview'"
        },
        {
          "command": "likec4.locate",
          "when": "webviewId == 'likec4-preview'"
        }
      ]
    },
    "commands": [
      {
        "command": "likec4.open-preview",
        "title": "%ext.cmd.open-preview%",
        "category": "%ext.title%"
      },
      {
        "command": "likec4.rebuild",
        "title": "%ext.cmd.rebuild%",
        "category": "%ext.title%"
      },
      {
        "command": "likec4.preview-context-open-source",
        "title": "%ext.cmd.preview-context-open-source%",
        "category": "%ext.title%"
      },
      {
        "command": "likec4.locate",
        "title": "%ext.cmd.locate%",
        "category": "%ext.title%"
      }
    ]
  },
  "activationEvents": [
    "workspaceContains:**/*.{c4,likec4,like-c4}",
    "onWebviewPanel:likec4-preview"
  ],
  "main": "./dist/node/extension.js",
  "browser": "./dist/browser/extension.js",
  "devDependencies": {
    "@likec4/core": "workspace:*",
    "@likec4/generators": "workspace:*",
    "@likec4/language-server": "workspace:*",
    "@likec4/layouts": "workspace:*",
    "@likec4/vscode-preview": "workspace:*",
    "@types/node": "^16.18.66",
    "@types/vscode": "~1.77.0",
    "@types/which": "^3.0.3",
    "@vscode/extension-telemetry": "^0.9.1",
    "@vscode/vsce": "^2.22.0",
<<<<<<< HEAD
    "esbuild": "^0.19.12",
    "esbuild-plugins-node-modules-polyfill": "^1.6.2",
=======
    "esbuild": "^0.19.9",
    "esbuild-plugins-node-modules-polyfill": "^1.6.3",
>>>>>>> f2268815
    "langium": "^2.1.3",
    "npm-run-all2": "^6.1.2",
    "p-timeout": "^6.1.2",
    "path-browserify": "^1.0.1",
    "rambdax": "^9.1.1",
    "shx": "^0.3.4",
    "tslib": "^2.6.2",
    "typescript": "^5.3.3",
    "vscode-jsonrpc": "8.2.0",
    "vscode-languageclient": "9.0.1",
    "vscode-languageserver": "9.0.1",
    "vscode-languageserver-protocol": "3.17.5",
    "vscode-messenger": "^0.4.5",
    "vscode-uri": "3.0.8",
    "which": "^4.0.0",
    "xstream": "^11.14.0"
  },
  "packageManager": "yarn@4.1.0",
  "volta": {
    "extends": "../../package.json"
  }
}<|MERGE_RESOLUTION|>--- conflicted
+++ resolved
@@ -204,13 +204,8 @@
     "@types/which": "^3.0.3",
     "@vscode/extension-telemetry": "^0.9.1",
     "@vscode/vsce": "^2.22.0",
-<<<<<<< HEAD
     "esbuild": "^0.19.12",
-    "esbuild-plugins-node-modules-polyfill": "^1.6.2",
-=======
-    "esbuild": "^0.19.9",
     "esbuild-plugins-node-modules-polyfill": "^1.6.3",
->>>>>>> f2268815
     "langium": "^2.1.3",
     "npm-run-all2": "^6.1.2",
     "p-timeout": "^6.1.2",
