--- conflicted
+++ resolved
@@ -203,19 +203,11 @@
     "@types/vscode": "~1.77.0",
     "@types/which": "^3.0.3",
     "@vscode/extension-telemetry": "^0.9.1",
-<<<<<<< HEAD
-    "@vscode/vsce": "^2.22.0",
+    "@vscode/vsce": "^2.24.0",
     "esbuild": "^0.19.12",
     "esbuild-plugins-node-modules-polyfill": "^1.6.3",
-    "langium": "^2.1.3",
+    "langium": "^3.0.0",
     "npm-run-all2": "^6.1.2",
-=======
-    "@vscode/vsce": "^2.24.0",
-    "esbuild": "^0.19.9",
-    "esbuild-plugins-node-modules-polyfill": "^1.6.3",
-    "langium": "^3.0.0",
-    "npm-run-all2": "^5.0.2",
->>>>>>> b12605db
     "p-timeout": "^6.1.2",
     "path-browserify": "^1.0.1",
     "rambdax": "^9.1.1",
@@ -231,8 +223,5 @@
     "which": "^4.0.0",
     "xstream": "^11.14.0"
   },
-  "packageManager": "yarn@4.1.0",
-  "volta": {
-    "extends": "../../package.json"
-  }
+  "packageManager": "yarn@4.1.0"
 }