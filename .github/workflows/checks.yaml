--- conflicted
+++ resolved
@@ -35,26 +35,7 @@
 
       - name: ⚙️ build
         run: pnpm ci:build
-
-<<<<<<< HEAD
-  check-on-windows:
-    name: ⊞ windows build
-    timeout-minutes: 10
-    runs-on: windows-latest
-    steps:
-      - uses: actions/checkout@v4
-
-      - name: 🛠️ bootstrap
-        uses: ./.github/actions/bootstrap
-
-      - name: ⚙️ build
-        run: pnpm turbo run build --filter="!@likec4/docs-astro" --filter="!@likec4/playground"
-
-      - name: 🔬 test
-        env:
-          NODE_ENV: test
-        run: pnpm ci:test
-=======
+        
       - name: ⚙️ lint:package
         run: |
           pnpm lint:package
@@ -68,7 +49,24 @@
             packages/core/package.tgz
             packages/likec4/package.tgz
           if-no-files-found: error
->>>>>>> 4fcc14f3
+
+  check-on-windows:
+    name: ⊞ windows build
+    timeout-minutes: 10
+    runs-on: windows-latest
+    steps:
+      - uses: actions/checkout@v4
+
+      - name: 🛠️ bootstrap
+        uses: ./.github/actions/bootstrap
+
+      - name: ⚙️ build
+        run: pnpm turbo run build --filter="!@likec4/docs-astro" --filter="!@likec4/playground"
+
+      - name: 🔬 test
+        env:
+          NODE_ENV: test
+        run: pnpm ci:test
 
   check-tests:
     name: 🔬 tests
