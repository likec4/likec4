name: e2e

on:
  workflow_call:
<<<<<<< HEAD
  workflow_dispatch:
    inputs:
      job:
        description: "Job to run"
        required: true
        default: "run tests"
        type: choice
        options:
          - run tests
          - update screenshots
=======
>>>>>>> 3b8a50ba

env:
  NODE_ENV: production
  FORCE_COLOR: true
  HUSKY: "0"

jobs:
  e2e-tests:
    timeout-minutes: 5
    runs-on: ubuntu-latest
    steps:
      - uses: actions/checkout@11bd71901bbe5b1630ceea73d27597364c9af683 # v4

      - name: 🛠️ bootstrap
        uses: ./.github/actions/bootstrap

      - name: 📦 pack
        run: |
          pnpm turbo run pack --filter='likec4'

      - name: 🛠️ install e2e dependencies
        working-directory: e2e
        env:
<<<<<<< HEAD
          NODE_ENV: development
=======
          YARN_ENABLE_IMMUTABLE_INSTALLS: "false"
>>>>>>> 3b8a50ba
        run: |
          pnpm install
          pnpm bootstrap

      - name: ⚙️ run playwright tests
        working-directory: e2e
        run: pnpm test

      - id: cloudflarepn
        if: ${{ failure() }}
        name: ⚙️ publish playwright-report
        uses: cloudflare/wrangler-action@392082e81ffbcb9ebdde27400634aa004b35ea37 # v3
        with:
          apiToken: ${{ secrets.CLOUDFLARE_API_TOKEN }}
          accountId: ${{ secrets.CF_ACCOUNT_ID }}
          command: pages deploy playwright-report --project-name likec4-e2e --commit-dirty --branch preview
          workingDirectory: e2e

      - name: print url to published report
        if: ${{ failure() }}
        run: |
          echo "::warning::Report published at ${{ steps.cloudflare.outputs.deployment-url }}"

      - uses: actions/upload-artifact@v4
        if: ${{ !cancelled() }}
        with:
          name: playwright-report
          path: e2e/playwright-report/
          compression-level: 9
          retention-days: 5

  e2e-typecheck:
    timeout-minutes: 5
    runs-on: ubuntu-latest
    steps:
      - uses: actions/checkout@11bd71901bbe5b1630ceea73d27597364c9af683 # v4

      - name: 🛠️ bootstrap
        uses: ./.github/actions/bootstrap

      - name: 📦 pack
        run: |
          pnpm turbo run pack --filter='likec4'

      - name: 🛠️ install e2e dependencies
        working-directory: e2e
        env:
<<<<<<< HEAD
          NODE_ENV: development
=======
          YARN_ENABLE_IMMUTABLE_INSTALLS: "false"
>>>>>>> 3b8a50ba
        run: |
          pnpm install
          pnpm bootstrap

      - name: ʦ typecheck test
        working-directory: e2e
<<<<<<< HEAD
        run: pnpm typecheck

  update-screenshots:
    timeout-minutes: 5
    runs-on: ubuntu-latest
    if: ${{ github.event_name == 'workflow_dispatch' && inputs.job == 'update screenshots' }}
    steps:
      - uses: wow-actions/use-app-token@v2
        id: likec4-bot
        with:
          app_id: ${{ secrets.BOT_APP_ID }}
          private_key: ${{ secrets.BOT_APP_PRIVATE_KEY }}

      - uses: actions/checkout@11bd71901bbe5b1630ceea73d27597364c9af683 # v4
        with:
          fetch-depth: 0
          token: ${{ env.BOT_TOKEN }}

      - name: 🛠️ bootstrap
        uses: ./.github/actions/bootstrap

      - name: 📦 pack
        run: |
          pnpm turbo run pack --filter='likec4'

      - name: 🛠️ install e2e dependencies
        working-directory: e2e
        env:
          NODE_ENV: development
        run: |
          pnpm install
          pnpm bootstrap

      - name: update screenshots
        working-directory: e2e
        run: pnpm test:update-screenshots

      - name: create pull request
        id: cpr
        uses: peter-evans/create-pull-request@v7
        with:
          token: ${{ env.BOT_TOKEN }}
          commit-message: "chore: update e2e screenshots"
          title: "chore: update e2e screenshots"
          branch: update-screenshots/${{ github.ref_name }}
          add-paths: "e2e/tests/**"
          delete-branch: true

      - name: enable automerge
        if: ${{ steps.cpr.outputs.pull-request-number }}
        run: gh pr merge --squash --auto "${{ steps.cpr.outputs.pull-request-number }}"
        env:
          GH_TOKEN: ${{ env.BOT_TOKEN }}
=======
        run: yarn typecheck
>>>>>>> 3b8a50ba
<|MERGE_RESOLUTION|>--- conflicted
+++ resolved
@@ -2,19 +2,6 @@
 
 on:
   workflow_call:
-<<<<<<< HEAD
-  workflow_dispatch:
-    inputs:
-      job:
-        description: "Job to run"
-        required: true
-        default: "run tests"
-        type: choice
-        options:
-          - run tests
-          - update screenshots
-=======
->>>>>>> 3b8a50ba
 
 env:
   NODE_ENV: production
@@ -38,11 +25,7 @@
       - name: 🛠️ install e2e dependencies
         working-directory: e2e
         env:
-<<<<<<< HEAD
           NODE_ENV: development
-=======
-          YARN_ENABLE_IMMUTABLE_INSTALLS: "false"
->>>>>>> 3b8a50ba
         run: |
           pnpm install
           pnpm bootstrap
@@ -51,7 +34,7 @@
         working-directory: e2e
         run: pnpm test
 
-      - id: cloudflarepn
+      - id: cloudflare
         if: ${{ failure() }}
         name: ⚙️ publish playwright-report
         uses: cloudflare/wrangler-action@392082e81ffbcb9ebdde27400634aa004b35ea37 # v3
@@ -60,6 +43,7 @@
           accountId: ${{ secrets.CF_ACCOUNT_ID }}
           command: pages deploy playwright-report --project-name likec4-e2e --commit-dirty --branch preview
           workingDirectory: e2e
+          packageManager: pnpm
 
       - name: print url to published report
         if: ${{ failure() }}
@@ -90,71 +74,11 @@
       - name: 🛠️ install e2e dependencies
         working-directory: e2e
         env:
-<<<<<<< HEAD
           NODE_ENV: development
-=======
-          YARN_ENABLE_IMMUTABLE_INSTALLS: "false"
->>>>>>> 3b8a50ba
         run: |
           pnpm install
           pnpm bootstrap
 
       - name: ʦ typecheck test
         working-directory: e2e
-<<<<<<< HEAD
-        run: pnpm typecheck
-
-  update-screenshots:
-    timeout-minutes: 5
-    runs-on: ubuntu-latest
-    if: ${{ github.event_name == 'workflow_dispatch' && inputs.job == 'update screenshots' }}
-    steps:
-      - uses: wow-actions/use-app-token@v2
-        id: likec4-bot
-        with:
-          app_id: ${{ secrets.BOT_APP_ID }}
-          private_key: ${{ secrets.BOT_APP_PRIVATE_KEY }}
-
-      - uses: actions/checkout@11bd71901bbe5b1630ceea73d27597364c9af683 # v4
-        with:
-          fetch-depth: 0
-          token: ${{ env.BOT_TOKEN }}
-
-      - name: 🛠️ bootstrap
-        uses: ./.github/actions/bootstrap
-
-      - name: 📦 pack
-        run: |
-          pnpm turbo run pack --filter='likec4'
-
-      - name: 🛠️ install e2e dependencies
-        working-directory: e2e
-        env:
-          NODE_ENV: development
-        run: |
-          pnpm install
-          pnpm bootstrap
-
-      - name: update screenshots
-        working-directory: e2e
-        run: pnpm test:update-screenshots
-
-      - name: create pull request
-        id: cpr
-        uses: peter-evans/create-pull-request@v7
-        with:
-          token: ${{ env.BOT_TOKEN }}
-          commit-message: "chore: update e2e screenshots"
-          title: "chore: update e2e screenshots"
-          branch: update-screenshots/${{ github.ref_name }}
-          add-paths: "e2e/tests/**"
-          delete-branch: true
-
-      - name: enable automerge
-        if: ${{ steps.cpr.outputs.pull-request-number }}
-        run: gh pr merge --squash --auto "${{ steps.cpr.outputs.pull-request-number }}"
-        env:
-          GH_TOKEN: ${{ env.BOT_TOKEN }}
-=======
-        run: yarn typecheck
->>>>>>> 3b8a50ba
+        run: pnpm typecheck